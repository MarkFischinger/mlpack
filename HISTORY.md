--- conflicted
+++ resolved
@@ -59,14 +59,12 @@
   * Fixes to `HoeffdingTree`: ensure that training still works when empty
     constructor is used (#2964).
 
-<<<<<<< HEAD
+  * Fix Julia model serialization bug (#2970).
+
+  * Fix `LoadCSV()` to use pre-populated `DatasetInfo` objects (#2980).
+
   * Fix Julia, Python, R, and Go handling of categorical data for
     `decision_tree()` and `hoeffding_tree()` (#2971).
-=======
-  * Fix Julia model serialization bug (#2970).
-
-  * Fix `LoadCSV()` to use pre-populated `DatasetInfo` objects (#2980).
->>>>>>> 0abd3a46
 
 ### mlpack 3.4.2
 ###### 2020-10-26
