--- conflicted
+++ resolved
@@ -21,9 +21,6 @@
   * Fix floating-point accuracy issue for decision trees that sometimes caused
     crashes (#3595).
 
-<<<<<<< HEAD
-  * Fix usage of precompiled headers; remove cotire (#3635).
-=======
   * Use templates metaprog to distinguish between a matrix and a cube type
     (#3602), (#3585).
 
@@ -39,7 +36,8 @@
   * Fix a bug for the stddev and mean in `RandNormal()` #(3651).
 
   * Allow PCA to take different matrix types (#3677).
->>>>>>> e5a385ac
+
+  * Fix usage of precompiled headers; remove cotire (#3635).
 
 ### mlpack 4.3.0
 ###### 2023-11-27
