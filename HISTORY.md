--- conflicted
+++ resolved
@@ -9,12 +9,10 @@
   * Pass CMAKE_CXX_FLAGS (compilation options) correctly to Python build
     (#2367).
 
-<<<<<<< HEAD
+  * Expose ensmallen Callbacks for sparseautoencoder (#2198).
+
   * Add serialization support from Julia; use `mlpack.serialize()` and
     `mlpack.deserialize()` to save and load from `IOBuffer`s.
-=======
-  * Expose ensmallen Callbacks for sparseautoencoder (#2198).
->>>>>>> 154b0ed9
 
 ### mlpack 3.3.0
 ###### 2020-04-07
