--- conflicted
+++ resolved
@@ -1,5 +1,6 @@
 ### mlpack ?.?.?
 ###### ????-??-??
+  * Add parameter to avoid shuffling of data in preprocess_split (#2293).
 
 ### mlpack 3.3.0
 ###### 2020-04-07
@@ -77,17 +78,13 @@
   * Add Soft Shrink Activation Function (#2174).
 
   * Add Hinge Embedding Loss Function (#2229).
-
-<<<<<<< HEAD
-  * Add parameter to avoid shuffling of data in preprocess_split (#2293).
-=======
+  
   * Add Cosine Embedding Loss Function (#2209).
 
   * Add Margin Ranking Loss Function (#2264).
 
   * Bugfix for incorrect parameter vector sizes in logistic regression and
     softmax regression (#2359).
->>>>>>> 81c02c8e
 
 ### mlpack 3.2.2
 ###### 2019-11-26
