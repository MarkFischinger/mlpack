--- conflicted
+++ resolved
@@ -51,13 +51,9 @@
         - name: Install Build Dependencies
           run: |
             sudo apt-get update
-<<<<<<< HEAD
-            sudo apt-get install -y --allow-unauthenticated libopenblas-dev liblapack-dev g++ libboost-all-dev libcereal-dev libensmallen-dev libhdf5-dev
-=======
-            sudo apt-get install -y --allow-unauthenticated libopenblas-dev liblapack-dev g++ libboost-all-dev libcereal-dev libcurl4-openssl-dev
+            sudo apt-get install -y --allow-unauthenticated libopenblas-dev liblapack-dev g++ libboost-all-dev libcereal-dev libensmallen-dev libhdf5-dev libcurl4-openssl-dev
             curl -L https://sourceforge.net/projects/arma/files/armadillo-9.800.6.tar.xz | tar -xvJ && cd armadillo*
             cmake . && make && sudo make install && cd ..
->>>>>>> f171cea1
 
         - name: Install R-bindings dependencies
           run: |
