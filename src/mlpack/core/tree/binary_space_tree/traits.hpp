/**
 * @file traits.hpp
 * @author Ryan Curtin
 *
 * Specialization of the TreeTraits class for the BinarySpaceTree type of tree.
 */
#ifndef MLPACK_CORE_TREE_BINARY_SPACE_TREE_TRAITS_HPP
#define MLPACK_CORE_TREE_BINARY_SPACE_TREE_TRAITS_HPP

#include <mlpack/core/tree/tree_traits.hpp>
#include <mlpack/core/tree/ballbound.hpp>

namespace mlpack {
namespace tree {

/**
 * This is a specialization of the TreeType class to the BinarySpaceTree tree
 * type.  It defines characteristics of the binary space tree, and is used to
 * help write tree-independent (but still optimized) tree-based algorithms.  See
 * mlpack/core/tree/tree_traits.hpp for more information.
 */
template<typename MetricType,
         typename StatisticType,
         typename MatType,
         template<typename BoundMetricType, typename...> class BoundType,
         template<typename SplitBoundType, typename SplitMatType>
             class SplitType>
class TreeTraits<BinarySpaceTree<MetricType, StatisticType, MatType, BoundType,
                                 SplitType>>
{
 public:
  /**
   * Each binary space tree node has two children which represent
   * non-overlapping subsets of the space which the node represents.  Therefore,
   * children are not overlapping.
   */
  static const bool HasOverlappingChildren = false;

  /**
   * There is no guarantee that the first point in a node is its centroid.
   */
  static const bool FirstPointIsCentroid = false;

  /**
<<<<<<< HEAD
   * There is no guarantee that the first point of the first sibling is the
   * centroid of other siblings.
   */
  static const bool FirstSiblingFirstPointIsCentroid = false;

  /**
   * The tree has not got duplicated points.
   */
  static const bool HasDuplicatedPoints = false;

  /**
   * Points are not contained at multiple levels of the binary space tree.
   */
  static const bool HasSelfChildren = false;

  /**
   * Points are rearranged during building of the tree.
   */
  static const bool RearrangesDataset = true;

  /**
   * This is always a binary tree.
   */
  static const bool BinaryTree = true;
};

template<typename MetricType,
         typename StatisticType,
         typename MatType,
         template<typename BoundMetricType, typename...> class BoundType>
class TreeTraits<BinarySpaceTree<MetricType, StatisticType, MatType, BoundType,
                                 RPTreeMaxSplit>>
{
 public:
  /**
   * Children of a random projection tree node may overlap.
   */
  static const bool HasOverlappingChildren = true;

  /**
   * The tree has not got duplicated points.
   */
  static const bool HasDuplicatedPoints = false;

  /**
   * There is no guarantee that the first point in a node is its centroid.
   */
  static const bool FirstPointIsCentroid = false;

  /**
   * There is no guarantee that the first point of the first sibling is the
   * centroid of other siblings.
   */
  static const bool FirstSiblingFirstPointIsCentroid = false;

  /**
   * Points are not contained at multiple levels of the binary space tree.
   */
  static const bool HasSelfChildren = false;

  /**
   * Points are rearranged during building of the tree.
   */
  static const bool RearrangesDataset = true;

  /**
   * This is always a binary tree.
   */
  static const bool BinaryTree = true;
};

template<typename MetricType,
         typename StatisticType,
         typename MatType,
         template<typename BoundMetricType, typename...> class BoundType>
class TreeTraits<BinarySpaceTree<MetricType, StatisticType, MatType, BoundType,
                                 RPTreeMeanSplit>>
{
 public:
  /**
   * Children of a random projection tree node may overlap.
   */
  static const bool HasOverlappingChildren = true;

  /**
   * The tree has not got duplicated points.
   */
  static const bool HasDuplicatedPoints = false;

  /**
   * There is no guarantee that the first point in a node is its centroid.
   */
  static const bool FirstPointIsCentroid = false;

  /**
   * There is no guarantee that the first point of the first sibling is the
   * centroid of other siblings.
   */
  static const bool FirstSiblingFirstPointIsCentroid = false;

  /**
=======
>>>>>>> 95da0dd5
   * Points are not contained at multiple levels of the binary space tree.
   */
  static const bool HasSelfChildren = false;

  /**
   * Points are rearranged during building of the tree.
   */
  static const bool RearrangesDataset = true;

  /**
   * This is always a binary tree.
   */
  static const bool BinaryTree = true;
};

/**
 * This is a specialization of the TreeType class to the BallTree tree type.
 * The only difference with general BinarySpaceTree is that BallTree can have
 * overlapping children.
 * See mlpack/core/tree/tree_traits.hpp for more information.
 */
template<typename MetricType,
         typename StatisticType,
         typename MatType,
         template<typename SplitBoundType, typename SplitMatType>
             class SplitType>
class TreeTraits<BinarySpaceTree<MetricType, StatisticType, MatType,
    bound::BallBound, SplitType>>
{
 public:
  static const bool HasOverlappingChildren = true;
  static const bool HasDuplicatedPoints = false;
  static const bool FirstPointIsCentroid = false;
  static const bool HasSelfChildren = false;
  static const bool RearrangesDataset = true;
  static const bool BinaryTree = true;
};

template<typename MetricType,
         typename StatisticType,
         typename MatType,
         template<typename SplitBoundType, typename SplitMatType>
             class SplitType>
class TreeTraits<BinarySpaceTree<MetricType, StatisticType, MatType,
    bound::HollowBallBound, SplitType>>
{
 public:
  static const bool HasOverlappingChildren = true;
  static const bool HasDuplicatedPoints = false;
  static const bool FirstPointIsCentroid = false;
  static const bool HasSelfChildren = false;
  static const bool RearrangesDataset = true;
  static const bool BinaryTree = true;
};

} // namespace tree
} // namespace mlpack

#endif<|MERGE_RESOLUTION|>--- conflicted
+++ resolved
@@ -42,13 +42,6 @@
   static const bool FirstPointIsCentroid = false;
 
   /**
-<<<<<<< HEAD
-   * There is no guarantee that the first point of the first sibling is the
-   * centroid of other siblings.
-   */
-  static const bool FirstSiblingFirstPointIsCentroid = false;
-
-  /**
    * The tree has not got duplicated points.
    */
   static const bool HasDuplicatedPoints = false;
@@ -69,6 +62,11 @@
   static const bool BinaryTree = true;
 };
 
+/**
+ * This is a specialization of the TreeType class to the max-split random
+ * projection tree. The only difference with general BinarySpaceTree is that the
+ * tree can have overlapping children.
+ */
 template<typename MetricType,
          typename StatisticType,
          typename MatType,
@@ -93,12 +91,6 @@
   static const bool FirstPointIsCentroid = false;
 
   /**
-   * There is no guarantee that the first point of the first sibling is the
-   * centroid of other siblings.
-   */
-  static const bool FirstSiblingFirstPointIsCentroid = false;
-
-  /**
    * Points are not contained at multiple levels of the binary space tree.
    */
   static const bool HasSelfChildren = false;
@@ -114,6 +106,11 @@
   static const bool BinaryTree = true;
 };
 
+/**
+ * This is a specialization of the TreeType class to the mean-split random
+ * projection tree. The only difference with general BinarySpaceTree is that the
+ * tree can have overlapping children.
+ */
 template<typename MetricType,
          typename StatisticType,
          typename MatType,
@@ -138,14 +135,6 @@
   static const bool FirstPointIsCentroid = false;
 
   /**
-   * There is no guarantee that the first point of the first sibling is the
-   * centroid of other siblings.
-   */
-  static const bool FirstSiblingFirstPointIsCentroid = false;
-
-  /**
-=======
->>>>>>> 95da0dd5
    * Points are not contained at multiple levels of the binary space tree.
    */
   static const bool HasSelfChildren = false;
@@ -184,6 +173,12 @@
   static const bool BinaryTree = true;
 };
 
+/**
+ * This is a specialization of the TreeType class to an arbitrary tree with
+ * HollowBallBound (currently only the vantage point tree is supported).
+ * The only difference with general BinarySpaceTree is that the tree can have
+ * overlapping children.
+ */
 template<typename MetricType,
          typename StatisticType,
          typename MatType,
