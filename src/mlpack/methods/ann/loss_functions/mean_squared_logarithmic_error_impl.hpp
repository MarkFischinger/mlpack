--- conflicted
+++ resolved
@@ -18,14 +18,10 @@
 namespace mlpack {
 namespace ann /** Artificial Neural Network. */ {
 
-<<<<<<< HEAD
 template<typename MatType>
-MeanSquaredLogarithmicErrorType<MatType>::MeanSquaredLogarithmicErrorType()
-=======
-template<typename InputDataType, typename OutputDataType>
-MeanSquaredLogarithmicError<InputDataType, OutputDataType>
-::MeanSquaredLogarithmicError(const bool reduction) : reduction(reduction)
->>>>>>> c4bb721e
+MeanSquaredLogarithmicErrorType<MatType>::MeanSquaredLogarithmicErrorType(
+    const bool reduction) :
+    reduction(reduction)
 {
   // Nothing to do here.
 }
@@ -35,7 +31,7 @@
     const MatType& prediction,
     const MatType& target)
 {
-  typename PredictionType::elem_type lossSum =  
+  typename PredictionType::elem_type lossSum =
       arma::accu(arma::square(arma::log(1.0 + target) -
       arma::log(1.0 + prediction)));
 
@@ -58,18 +54,15 @@
     loss = loss / target.n_elem;
 }
 
-<<<<<<< HEAD
-=======
-template<typename InputDataType, typename OutputDataType>
+template<typename MatType>
 template<typename Archive>
-void MeanSquaredLogarithmicError<InputDataType, OutputDataType>::serialize(
+void MeanSquaredLogarithmicError<MatType>::serialize(
     Archive& ar,
     const uint32_t /* version */)
 {
   ar(CEREAL_NVP(reduction));
 }
 
->>>>>>> c4bb721e
 } // namespace ann
 } // namespace mlpack
 
