/**
 * @file methods/ann/loss_functions/cosine_embedding_loss_impl.hpp
 * @author Kartik Dutt
 *
 * Implementation of the Cosine Embedding loss function.
 *
 * mlpack is free software; you may redistribute it and/or modify it under the
 * terms of the 3-clause BSD license.  You should have received a copy of the
 * 3-clause BSD license along with mlpack.  If not, see
 * http://www.opensource.org/licenses/BSD-3-Clause for more information.
 */
#ifndef MLPACK_METHODS_ANN_LOSS_FUNCTION_COSINE_EMBEDDING_IMPL_HPP
#define MLPACK_METHODS_ANN_LOSS_FUNCTION_COSINE_EMBEDDING_IMPL_HPP

// In case it hasn't yet been included.
#include "cosine_embedding_loss.hpp"

namespace mlpack {
namespace ann /** Artificial Neural Network. */ {

<<<<<<< HEAD
template<typename MatType>
CosineEmbeddingLossType<MatType>::CosineEmbeddingLossType(
    const double margin, const bool similarity, const bool takeMean):
    margin(margin), similarity(similarity), takeMean(takeMean)
=======
template<typename InputDataType, typename OutputDataType>
CosineEmbeddingLoss<InputDataType, OutputDataType>::CosineEmbeddingLoss(
    const double margin, const bool similarity, const bool reduction):
    margin(margin), similarity(similarity), reduction(reduction)
>>>>>>> c4bb721e
{
  // Nothing to do here.
}

template<typename MatType>
typename MatType::elem_type CosineEmbeddingLossType<MatType>::Forward(
    const MatType& prediction,
    const MatType& target)
{
  typedef typename MatType::elem_type ElemType;

  const size_t cols = prediction.n_cols;
  const size_t batchSize = prediction.n_elem / cols;
  if (arma::size(prediction) != arma::size(target))
    Log::Fatal << "Input Tensors must have same dimensions." << std::endl;

<<<<<<< HEAD
  arma::Col<ElemType> inputTemp1 = arma::vectorise(prediction);
  arma::Col<ElemType> inputTemp2 = arma::vectorise(target);
  ElemType loss = 0.0;
=======
  arma::colvec inputTemp1 = arma::vectorise(prediction);
  arma::colvec inputTemp2 = arma::vectorise(target);
  ElemType lossSum = 0.0;
>>>>>>> c4bb721e

  for (size_t i = 0; i < inputTemp1.n_elem; i += cols)
  {
    const ElemType cosDist = kernel::CosineDistance::Evaluate(
        inputTemp1(arma::span(i, i + cols - 1)), inputTemp2(arma::span(i,
        i + cols - 1)));
    if (similarity)
      lossSum += 1 - cosDist;
    else
    {
      const ElemType currentLoss = cosDist - margin;
      lossSum += currentLoss > 0 ? currentLoss : 0;
    }
  }

  if (reduction)
    return lossSum;

  return (ElemType) lossSum / batchSize;
}

template<typename MatType>
void CosineEmbeddingLossType<MatType>::Backward(
    const MatType& prediction,
    const MatType& target,
    MatType& loss)
{
  typedef typename MatType::elem_type ElemType;

  const size_t cols = prediction.n_cols;
  const size_t batchSize = prediction.n_elem / cols;
  if (arma::size(prediction) != arma::size(target))
    Log::Fatal << "Input Tensors must have same dimensions." << std::endl;

  arma::Col<ElemType> inputTemp1 = arma::vectorise(prediction);
  arma::Col<ElemType> inputTemp2 = arma::vectorise(target);
  loss.set_size(arma::size(inputTemp1));

  arma::Col<ElemType> outputTemp(loss.memptr(), inputTemp1.n_elem,
      false, false);
  for (size_t i = 0; i < inputTemp1.n_elem; i += cols)
  {
    const ElemType cosDist = kernel::CosineDistance::Evaluate(inputTemp1(
        arma::span(i, i + cols -1)), inputTemp2(arma::span(i, i + cols -1)));

    if (cosDist < margin && !similarity)
      outputTemp(arma::span(i, i + cols - 1)).zeros();
    else
    {
      const int multiplier = similarity ? 1 : -1;
      outputTemp(arma::span(i, i + cols -1)) = -1 * multiplier *
          (arma::normalise(inputTemp2(arma::span(i, i + cols - 1))) -
          cosDist * arma::normalise(inputTemp1(arma::span(i, i + cols -
          1)))) / std::sqrt(arma::accu(arma::pow(inputTemp1(arma::span(i, i +
          cols - 1)), 2)));
    }

    if (!reduction)
      outputTemp = outputTemp / batchSize;
  }
}

template<typename MatType>
template<typename Archive>
void CosineEmbeddingLossType<MatType>::serialize(
    Archive& ar, const uint32_t /* version */)
{
  ar(CEREAL_NVP(margin));
  ar(CEREAL_NVP(similarity));
  ar(CEREAL_NVP(reduction));
}

} // namespace ann
} // namespace mlpack

#endif<|MERGE_RESOLUTION|>--- conflicted
+++ resolved
@@ -18,17 +18,10 @@
 namespace mlpack {
 namespace ann /** Artificial Neural Network. */ {
 
-<<<<<<< HEAD
 template<typename MatType>
 CosineEmbeddingLossType<MatType>::CosineEmbeddingLossType(
-    const double margin, const bool similarity, const bool takeMean):
-    margin(margin), similarity(similarity), takeMean(takeMean)
-=======
-template<typename InputDataType, typename OutputDataType>
-CosineEmbeddingLoss<InputDataType, OutputDataType>::CosineEmbeddingLoss(
     const double margin, const bool similarity, const bool reduction):
     margin(margin), similarity(similarity), reduction(reduction)
->>>>>>> c4bb721e
 {
   // Nothing to do here.
 }
@@ -45,15 +38,9 @@
   if (arma::size(prediction) != arma::size(target))
     Log::Fatal << "Input Tensors must have same dimensions." << std::endl;
 
-<<<<<<< HEAD
   arma::Col<ElemType> inputTemp1 = arma::vectorise(prediction);
   arma::Col<ElemType> inputTemp2 = arma::vectorise(target);
-  ElemType loss = 0.0;
-=======
-  arma::colvec inputTemp1 = arma::vectorise(prediction);
-  arma::colvec inputTemp2 = arma::vectorise(target);
   ElemType lossSum = 0.0;
->>>>>>> c4bb721e
 
   for (size_t i = 0; i < inputTemp1.n_elem; i += cols)
   {
