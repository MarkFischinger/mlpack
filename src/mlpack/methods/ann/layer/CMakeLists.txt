--- conflicted
+++ resolved
@@ -10,13 +10,10 @@
   alpha_dropout.hpp
   alpha_dropout_impl.hpp
   base_layer.hpp
-<<<<<<< HEAD
   batch_norm.hpp
   batch_norm_impl.hpp
-=======
   concat.hpp
   concat_impl.hpp
->>>>>>> 23673e38
   concatenate.hpp
   concatenate_impl.hpp
   convolution.hpp
