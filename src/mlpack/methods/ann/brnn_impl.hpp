/**
 * @file methods/ann/brnn_impl.hpp
 * @author Saksham Bansal
 *
 * Definition of the BRNN class, which implements bidirectional recurrent
 * neural networks.
 *
 * mlpack is free software; you may redistribute it and/or modify it under the
 * terms of the 3-clause BSD license.  You should have received a copy of the
 * 3-clause BSD license along with mlpack.  If not, see
 * http://www.opensource.org/licenses/BSD-3-Clause for more information.
 */
#ifndef MLPACK_METHODS_ANN_BRNN_IMPL_HPP
#define MLPACK_METHODS_ANN_BRNN_IMPL_HPP

// In case it hasn't been included yet.
#include "brnn.hpp"

#include "visitor/load_output_parameter_visitor.hpp"
#include "visitor/save_output_parameter_visitor.hpp"
#include "visitor/forward_visitor.hpp"
#include "visitor/backward_visitor.hpp"
#include "visitor/reset_cell_visitor.hpp"
#include "visitor/gradient_set_visitor.hpp"
#include "visitor/gradient_visitor.hpp"
#include "visitor/weight_set_visitor.hpp"
#include "visitor/run_set_visitor.hpp"

namespace mlpack {
namespace ann /** Artificial Neural Network. */ {

template<typename OutputLayerType, typename MergeLayerType,
         typename MergeOutputType, typename InitializationRuleType,
         typename... CustomLayers>
BRNN<OutputLayerType, MergeLayerType, MergeOutputType,
    InitializationRuleType, CustomLayers...>::BRNN(
    const size_t rho,
    const bool single,
    OutputLayerType outputLayer,
    MergeLayerType* mergeLayer,
    MergeOutputType* mergeOutput,
    InitializationRuleType initializeRule) :
    rho(rho),
    outputLayer(std::move(outputLayer)),
    mergeLayer(mergeLayer),
    mergeOutput(mergeOutput),
    initializeRule(std::move(initializeRule)),
    inputSize(0),
    outputSize(0),
    targetSize(0),
    reset(false),
    single(single),
    numFunctions(0),
    deterministic(true),
    forwardRNN(rho, single, outputLayer, initializeRule),
    backwardRNN(rho, single, outputLayer, initializeRule)
{
  /* Nothing to do here. */
}

template<typename OutputLayerType, typename MergeLayerType,
         typename MergeOutputType, typename InitializationRuleType,
         typename... CustomLayers>
BRNN<OutputLayerType, MergeLayerType, MergeOutputType,
    InitializationRuleType, CustomLayers...>::~BRNN()
{
  // Remove the last layers from the forward and backward RNNs, as they are held
  // in mergeLayer.  So, when we use DeleteVisitor with mergeLayer, those two
  // layers will be properly (and not doubly) freed.
  forwardRNN.network.pop_back();
  backwardRNN.network.pop_back();

  // Clean up layers that we allocated.
  boost::apply_visitor(DeleteVisitor(), mergeLayer);
  boost::apply_visitor(DeleteVisitor(), mergeOutput);
}

template<typename OutputLayerType, typename MergeLayerType,
         typename MergeOutputType, typename InitializationRuleType,
         typename... CustomLayers>
template<typename OptimizerType>
typename std::enable_if<
      HasMaxIterations<OptimizerType, size_t&(OptimizerType::*)()>
      ::value, void>::type
BRNN<OutputLayerType, MergeLayerType, MergeOutputType,
    InitializationRuleType, CustomLayers...>::WarnMessageMaxIterations
(OptimizerType& optimizer, size_t samples) const
{
  if (optimizer.MaxIterations() < samples &&
      optimizer.MaxIterations() != 0)
  {
    Log::Warn << "The optimizer's maximum number of iterations "
              << "is less than the size of the dataset; the "
              << "optimizer will not pass over the entire "
              << "dataset. To fix this, modify the maximum "
              << "number of iterations to be at least equal "
              << "to the number of points of your dataset "
              << "(" << samples << ")." << std::endl;
  }
}

template<typename OutputLayerType, typename MergeLayerType,
         typename MergeOutputType, typename InitializationRuleType,
         typename... CustomLayers>
template<typename OptimizerType>
typename std::enable_if<
      !HasMaxIterations<OptimizerType, size_t&(OptimizerType::*)()>
      ::value, void>::type
BRNN<OutputLayerType, MergeLayerType, MergeOutputType,
    InitializationRuleType, CustomLayers...>::WarnMessageMaxIterations
(OptimizerType& /* optimizer */, size_t /* samples */) const
{
  return;
}

template<typename OutputLayerType, typename MergeLayerType,
         typename MergeOutputType, typename InitializationRuleType,
         typename... CustomLayers>
template<typename OptimizerType>
double BRNN<OutputLayerType, MergeLayerType, MergeOutputType,
    InitializationRuleType, CustomLayers...>::Train(
    arma::cube predictors,
    arma::cube responses,
    OptimizerType& optimizer)
{
  numFunctions = responses.n_cols;

  this->predictors = std::move(predictors);
  this->responses = std::move(responses);

  this->deterministic = true;
  ResetDeterministic();

  if (!reset)
  {
    ResetParameters();
  }

  WarnMessageMaxIterations<OptimizerType>(optimizer, this->predictors.n_cols);

  // Train the model.
  Timer::Start("BRNN_optimization");
  const double out = optimizer.Optimize(*this, parameter);
  Timer::Stop("BRNN_optimization");

  Log::Info << "BRNN::BRNN(): final objective of trained model is " << out
      << "." << std::endl;
  return out;
}

template<typename OutputLayerType, typename MergeLayerType,
         typename MergeOutputType, typename InitializationRuleType,
         typename... CustomLayers>
template<typename OptimizerType>
double BRNN<OutputLayerType, MergeLayerType, MergeOutputType,
    InitializationRuleType, CustomLayers...>::Train(
    arma::cube predictors,
    arma::cube responses)
{
  numFunctions = responses.n_cols;

  this->predictors = std::move(predictors);
  this->responses = std::move(responses);

  this->deterministic = true;
  ResetDeterministic();

  if (!reset)
  {
    ResetParameters();
  }

  OptimizerType optimizer;

  WarnMessageMaxIterations<OptimizerType>(optimizer, this->predictors.n_cols);

  // Train the model.
  const double out = optimizer.Optimize(*this, parameter);

  Log::Info << "BRNN::BRNN(): final objective of trained model is " << out
      << "." << std::endl;
  return out;
}

template<typename OutputLayerType, typename MergeLayerType,
         typename MergeOutputType, typename InitializationRuleType,
         typename... CustomLayers>
void BRNN<OutputLayerType, MergeLayerType, MergeOutputType,
    InitializationRuleType, CustomLayers...>::Predict(
    arma::cube predictors, arma::cube& results, const size_t batchSize)
{
  forwardRNN.rho = backwardRNN.rho = rho;

  forwardRNN.ResetCells();
  backwardRNN.ResetCells();

  if (!deterministic)
  {
    deterministic = true;
    ResetDeterministic();
  }
  if (parameter.is_empty())
  {
    ResetParameters();
  }

  if (std::is_same<MergeLayerType, Concat<>>::value)
  {
    results = arma::zeros<arma::cube>(outputSize * 2, predictors.n_cols, rho);
  }
  else
  {
    results = arma::zeros<arma::cube>(outputSize, predictors.n_cols, rho);
  }

  std::vector<arma::mat> results1, results2;
  arma::mat input;

  // Forward both RNN's from opposite directions.
  for (size_t begin = 0; begin < predictors.n_cols; begin += batchSize)
  {
    const size_t effectiveBatchSize = std::min(batchSize,
        size_t(predictors.n_cols - begin));
    for (size_t seqNum = 0; seqNum < rho; ++seqNum)
    {
      forwardRNN.Forward(arma::mat(
          predictors.slice(seqNum).colptr(begin),
          predictors.n_rows, effectiveBatchSize, false, true));
      backwardRNN.Forward(std::move(arma::mat(
          predictors.slice(rho - seqNum - 1).colptr(begin),
          predictors.n_rows, effectiveBatchSize, false, true)));

      boost::apply_visitor(SaveOutputParameterVisitor(results1),
          forwardRNN.network.back());
      boost::apply_visitor(SaveOutputParameterVisitor(results2),
          backwardRNN.network.back());
    }
    reverse(results1.begin(), results1.end());

    // Forward outputs from both RNN's through merge layer for each time step.
    for (size_t seqNum = 0; seqNum < rho; ++seqNum)
    {
      boost::apply_visitor(LoadOutputParameterVisitor(results1),
          forwardRNN.network.back());
      boost::apply_visitor(LoadOutputParameterVisitor(results2),
          backwardRNN.network.back());

      boost::apply_visitor(ForwardVisitor(input,
          boost::apply_visitor(outputParameterVisitor, mergeLayer)),
          mergeLayer);
      boost::apply_visitor(ForwardVisitor(
          boost::apply_visitor(outputParameterVisitor, mergeLayer),
          boost::apply_visitor(outputParameterVisitor, mergeOutput)),
          mergeOutput);
      results.slice(seqNum).submat(0, begin, results.n_rows - 1, begin +
          effectiveBatchSize - 1) =
          boost::apply_visitor(outputParameterVisitor, mergeOutput);
    }
  }
}

template<typename OutputLayerType, typename MergeLayerType,
         typename MergeOutputType, typename InitializationRuleType,
         typename... CustomLayers>
double BRNN<OutputLayerType, MergeLayerType, MergeOutputType,
    InitializationRuleType, CustomLayers...>::Evaluate(
    const arma::mat& /* parameters */,
    const size_t begin,
    const size_t batchSize,
    const bool deterministic)
{
  forwardRNN.rho = backwardRNN.rho = rho;
  if (parameter.is_empty())
  {
    ResetParameters();
  }

  if (deterministic != this->deterministic)
  {
    this->deterministic = deterministic;
    ResetDeterministic();
  }

  if (!inputSize)
  {
    inputSize = predictors.n_rows;
    targetSize = responses.n_rows;
  }
  else if (targetSize == 0)
  {
    targetSize = responses.n_rows;
  }

  forwardRNN.ResetCells();
  backwardRNN.ResetCells();

  double performance = 0;
  size_t responseSeq = 0;

  std::vector<arma::mat> results1, results2;
  for (size_t seqNum = 0; seqNum < rho; ++seqNum)
  {
    forwardRNN.Forward(arma::mat(
        predictors.slice(seqNum).colptr(begin),
        predictors.n_rows, batchSize, false, true));
    backwardRNN.Forward(arma::mat(
        predictors.slice(rho - seqNum - 1).colptr(begin),
        predictors.n_rows, batchSize, false, true));

    boost::apply_visitor(SaveOutputParameterVisitor(results1),
        forwardRNN.network.back());
    boost::apply_visitor(SaveOutputParameterVisitor(results2),
        backwardRNN.network.back());
  }
  if (outputSize == 0)
  {
    outputSize = boost::apply_visitor(outputParameterVisitor,
        forwardRNN.network.back()).n_elem / batchSize;
    forwardRNN.outputSize = backwardRNN.outputSize = outputSize;
  }
  reverse(results1.begin(), results1.end());

  // Performance calculation after forwarding through merge layer.
  arma::mat input;
  for (size_t seqNum = 0; seqNum < rho; ++seqNum)
  {
    if (!single)
    {
      responseSeq = seqNum;
    }
    boost::apply_visitor(LoadOutputParameterVisitor(results1),
        forwardRNN.network.back());
    boost::apply_visitor(LoadOutputParameterVisitor(results2),
        backwardRNN.network.back());

    boost::apply_visitor(ForwardVisitor(input,
        boost::apply_visitor(outputParameterVisitor, mergeLayer)),
        mergeLayer);
    boost::apply_visitor(ForwardVisitor(
        boost::apply_visitor(outputParameterVisitor, mergeLayer),
        boost::apply_visitor(outputParameterVisitor, mergeOutput)),
        mergeOutput);
    performance += outputLayer.Forward(
        boost::apply_visitor(outputParameterVisitor, mergeOutput),
        arma::mat(responses.slice(responseSeq).colptr(begin),
        responses.n_rows, batchSize, false, true));
  }
  return performance;
}

template<typename OutputLayerType, typename MergeLayerType,
         typename MergeOutputType, typename InitializationRuleType,
         typename... CustomLayers>
double BRNN<OutputLayerType, MergeLayerType, MergeOutputType,
    InitializationRuleType, CustomLayers...>::Evaluate(
    const arma::mat& parameters,
    const size_t begin,
    const size_t batchSize)
{
  return Evaluate(parameters, begin, batchSize, true);
}

template<typename OutputLayerType, typename MergeLayerType,
         typename MergeOutputType, typename InitializationRuleType,
         typename... CustomLayers>
template<typename GradType>
double BRNN<OutputLayerType, MergeLayerType, MergeOutputType,
    InitializationRuleType, CustomLayers...>::
EvaluateWithGradient(const arma::mat& /* parameters */,
                     const size_t begin,
                     GradType& gradient,
                     const size_t batchSize)
{
  forwardRNN.rho = backwardRNN.rho = rho;
  if (gradient.is_empty())
  {
    if (parameter.is_empty())
    {
      ResetParameters();
    }
    gradient = arma::zeros<arma::mat>(parameter.n_rows, parameter.n_cols);
  }
  else
  {
    gradient.zeros();
  }

  if (backwardGradient.is_empty())
  {
    backwardGradient = arma::zeros<arma::mat>(
        parameter.n_rows/ 2,
        parameter.n_cols);
    forwardGradient = arma::zeros<arma::mat>(
        parameter.n_rows/ 2,
        parameter.n_cols);
  }
  if (this->deterministic)
  {
    this->deterministic = false;
    ResetDeterministic();
  }

  if (!inputSize)
  {
    inputSize = predictors.n_rows;
    targetSize = responses.n_rows;
  }
  else if (targetSize == 0)
  {
    targetSize = responses.n_rows;
  }

  forwardRNN.ResetCells();
  backwardRNN.ResetCells();
  size_t networkSize = backwardRNN.network.size();

  // Forward propogation from both directions.
  std::vector<arma::mat> results1, results2;
  for (size_t seqNum = 0; seqNum < rho; ++seqNum)
  {
    forwardRNN.Forward(arma::mat(
        predictors.slice(seqNum).colptr(begin),
        predictors.n_rows, batchSize, false, true));
    backwardRNN.Forward(arma::mat(
        predictors.slice(rho - seqNum - 1).colptr(begin),
        predictors.n_rows, batchSize, false, true));

    for (size_t l = 0; l < networkSize; ++l)
    {
      boost::apply_visitor(SaveOutputParameterVisitor(
          forwardRNNOutputParameter), forwardRNN.network[l]);
      boost::apply_visitor(SaveOutputParameterVisitor(
          backwardRNNOutputParameter), backwardRNN.network[l]);
    }
    boost::apply_visitor(SaveOutputParameterVisitor(results1),
        forwardRNN.network.back());
    boost::apply_visitor(SaveOutputParameterVisitor(results2),
        backwardRNN.network.back());
  }
  if (outputSize == 0)
  {
    outputSize = boost::apply_visitor(outputParameterVisitor,
        forwardRNN.network.back()).n_elem / batchSize;
    forwardRNN.outputSize = backwardRNN.outputSize = outputSize;
  }

  arma::cube results;
  if (std::is_same<MergeLayerType, Concat<>>::value)
  {
    results = arma::zeros<arma::cube>(outputSize * 2, batchSize, rho);
  }
  else
  {
    results = arma::zeros<arma::cube>(outputSize, batchSize, rho);
  }

  double performance = 0;
  size_t responseSeq = 0;
  arma::mat input;

  reverse(results1.begin(), results1.end());
  // Performance calculation here.
  for (size_t seqNum = 0; seqNum < rho; ++seqNum)
  {
    if (!single)
    {
      responseSeq = seqNum;
    }
    boost::apply_visitor(LoadOutputParameterVisitor(
          results1), forwardRNN.network.back());
    boost::apply_visitor(LoadOutputParameterVisitor(
          results2), backwardRNN.network.back());
    boost::apply_visitor(ForwardVisitor(input,
        boost::apply_visitor(outputParameterVisitor, mergeLayer)),
        mergeLayer);
    boost::apply_visitor(ForwardVisitor(
        boost::apply_visitor(outputParameterVisitor, mergeLayer),
        results.slice(seqNum)), mergeOutput);
    performance += outputLayer.Forward(results.slice(seqNum),
        arma::mat(responses.slice(responseSeq).colptr(begin),
        responses.n_rows, batchSize, false, true));
  }

  // Calculate and storing delta parameters from output for t = 1 to T.
  arma::mat delta;
  std::vector<arma::mat> allDelta;

  for (size_t seqNum = 0; seqNum < rho; ++seqNum)
  {
    if (single && seqNum > 0)
    {
      error.zeros();
    }
    else if (single && seqNum == 0)
    {
      outputLayer.Backward(results.slice(seqNum),
          arma::mat(responses.slice(0).colptr(begin),
          responses.n_rows, batchSize, false, true), error);
    }
    else
    {
      outputLayer.Backward(results.slice(seqNum),
          arma::mat(responses.slice(seqNum).colptr(begin),
          responses.n_rows, batchSize, false, true), error);
    }

    boost::apply_visitor(BackwardVisitor(results.slice(seqNum), error, delta),
        mergeOutput);
    allDelta.push_back(arma::mat(delta));
  }

  // BPTT ForwardRNN from t = T to 1.
  totalGradient = arma::mat(gradient.memptr(),
      parameter.n_elem / 2, 1, false, false);

  forwardGradient.zeros();
  forwardRNN.ResetGradients(forwardGradient);
  backwardGradient.zeros();
  backwardRNN.ResetGradients(backwardGradient);

  for (size_t seqNum = 0; seqNum < rho; ++seqNum)
  {
    forwardGradient.zeros();
    for (size_t l = 0; l < networkSize; ++l)
    {
      boost::apply_visitor(LoadOutputParameterVisitor(
          forwardRNNOutputParameter),
          forwardRNN.network[networkSize - 1 - l]);
    }
    boost::apply_visitor(BackwardVisitor(boost::apply_visitor(
        outputParameterVisitor, forwardRNN.network.back()),
        allDelta[rho - seqNum - 1], delta, 0),
        mergeLayer);

    for (size_t i = 2; i < networkSize; ++i)
    {
      boost::apply_visitor(BackwardVisitor(
          boost::apply_visitor(outputParameterVisitor,
          forwardRNN.network[networkSize - i]),
          boost::apply_visitor(deltaVisitor,
          forwardRNN.network[networkSize - i + 1]),
          boost::apply_visitor(deltaVisitor,
          forwardRNN.network[networkSize - i])),
          forwardRNN.network[networkSize - i]);
    }
    forwardRNN.Gradient(
        arma::mat(predictors.slice(rho - seqNum - 1).colptr(begin),
        predictors.n_rows, batchSize, false, true));
    boost::apply_visitor(GradientVisitor(
        boost::apply_visitor(outputParameterVisitor,
        forwardRNN.network[networkSize - 2]),
        allDelta[rho - seqNum - 1], 0), mergeLayer);
    totalGradient += forwardGradient;
  }

  // BPTT BackwardRNN from t = 1 to T.
  totalGradient = arma::mat(gradient.memptr() + parameter.n_elem/2,
      parameter.n_elem/2, 1, false, false);

  for (size_t seqNum = 0; seqNum < rho; ++seqNum)
  {
    backwardGradient.zeros();
    for (size_t l = 0; l < networkSize; ++l)
    {
      boost::apply_visitor(LoadOutputParameterVisitor(
          backwardRNNOutputParameter),
          backwardRNN.network[networkSize - 1 - l]);
    }
    boost::apply_visitor(BackwardVisitor(
        boost::apply_visitor(outputParameterVisitor,
        backwardRNN.network.back()),
        allDelta[seqNum], delta, 1), mergeLayer);
    for (size_t i = 2; i < networkSize; ++i)
    {
      boost::apply_visitor(BackwardVisitor(
        boost::apply_visitor(outputParameterVisitor,
        backwardRNN.network[networkSize - i]), boost::apply_visitor(
        deltaVisitor, backwardRNN.network[networkSize - i + 1]),
        boost::apply_visitor(deltaVisitor,
        backwardRNN.network[networkSize - i])),
        backwardRNN.network[networkSize - i]);
    }

    backwardRNN.Gradient(
        arma::mat(predictors.slice(seqNum).colptr(begin),
        predictors.n_rows, batchSize, false, true));
    boost::apply_visitor(GradientVisitor(
        std::move(boost::apply_visitor(outputParameterVisitor,
        backwardRNN.network[networkSize - 2])),
        allDelta[seqNum], 1), mergeLayer);
    totalGradient += backwardGradient;
  }
  return performance;
}

template<typename OutputLayerType, typename MergeLayerType,
         typename MergeOutputType, typename InitializationRuleType,
         typename... CustomLayers>
void BRNN<OutputLayerType, MergeLayerType, MergeOutputType,
    InitializationRuleType, CustomLayers...>::Gradient(
    const arma::mat& parameters,
    const size_t begin,
    arma::mat& gradient,
    const size_t batchSize)
{
  this->EvaluateWithGradient(parameters, begin, gradient, batchSize);
}

template<typename OutputLayerType, typename MergeLayerType,
         typename MergeOutputType, typename InitializationRuleType,
         typename... CustomLayers>
void BRNN<OutputLayerType, MergeLayerType, MergeOutputType,
    InitializationRuleType, CustomLayers...>::Shuffle()
{
  arma::cube newPredictors, newResponses;
  math::ShuffleData(predictors, responses, newPredictors, newResponses);

  predictors = std::move(newPredictors);
  responses = std::move(newResponses);
}

template<typename OutputLayerType, typename MergeLayerType,
         typename MergeOutputType, typename InitializationRuleType,
         typename... CustomLayers>
template <class LayerType, class... Args>
void BRNN<OutputLayerType, MergeLayerType, MergeOutputType,
    InitializationRuleType, CustomLayers...>::Add(Args... args)
{
  forwardRNN.network.push_back(new LayerType(args...));
  backwardRNN.network.push_back(new LayerType(args...));
}

template<typename OutputLayerType, typename MergeLayerType,
         typename MergeOutputType, typename InitializationRuleType,
         typename... CustomLayers>
void BRNN<OutputLayerType, MergeLayerType, MergeOutputType,
    InitializationRuleType, CustomLayers...>::
Add(LayerTypes<CustomLayers...> layer)
{
  forwardRNN.network.push_back(layer);
  backwardRNN.network.push_back(boost::apply_visitor(copyVisitor, layer));
}

template<typename OutputLayerType, typename MergeLayerType,
         typename MergeOutputType, typename InitializationRuleType,
         typename... CustomLayers>
void BRNN<OutputLayerType, MergeLayerType, MergeOutputType,
    InitializationRuleType, CustomLayers...>::ResetParameters()
{
  if (!reset)
  {
    // TODO: what if we call ResetParameters() multiple times?  Do we have to
    // remove any existing mergeLayer?
    boost::apply_visitor(AddVisitor<CustomLayers...>(
        forwardRNN.network.back()), mergeLayer);
    boost::apply_visitor(AddVisitor<CustomLayers...>(
        backwardRNN.network.back()), mergeLayer);
    boost::apply_visitor(RunSetVisitor(false), mergeLayer);
  }

  ResetDeterministic();

  // Reset the network parameter with the given initialization rule.
  NetworkInitialization<InitializationRuleType,
                        CustomLayers...> networkInit(initializeRule);
  size_t rnnWeights = 0;
  for (size_t i = 0; i < forwardRNN.network.size(); ++i)
  {
    rnnWeights += boost::apply_visitor(weightSizeVisitor,
        forwardRNN.network[i]);
  }

  parameter.set_size(2 * rnnWeights, 1);

  forwardRNN.Parameters() = arma::mat(parameter.memptr(),
      rnnWeights, 1, false, false);
  backwardRNN.Parameters() = arma::mat(parameter.memptr() + rnnWeights,
      rnnWeights, 1, false, false);

  // Initialize the forward RNN parameters
  networkInit.Initialize(forwardRNN.network, parameter);

  // Initialize the backward RNN parameters
  networkInit.Initialize(backwardRNN.network, parameter, rnnWeights);

  reset = forwardRNN.reset = backwardRNN.reset = true;
}

template<typename OutputLayerType, typename MergeLayerType,
         typename MergeOutputType, typename InitializationRuleType,
         typename... CustomLayers>
void BRNN<OutputLayerType, MergeLayerType, MergeOutputType,
    InitializationRuleType, CustomLayers...>::Reset()
{
  ResetParameters();
  forwardRNN.ResetCells();
  backwardRNN.ResetCells();
  forwardGradient.zeros();
  forwardRNN.ResetGradients(forwardGradient);
  backwardGradient.zeros();
  backwardRNN.ResetGradients(backwardGradient);
}

template<typename OutputLayerType, typename MergeLayerType,
         typename MergeOutputType, typename InitializationRuleType,
         typename... CustomLayers>
void BRNN<OutputLayerType, MergeLayerType, MergeOutputType,
    InitializationRuleType, CustomLayers...>::ResetDeterministic()
{
  forwardRNN.deterministic = this->deterministic;
  backwardRNN.deterministic = this->deterministic;
  forwardRNN.ResetDeterministic();
  backwardRNN.ResetDeterministic();
}

template<typename OutputLayerType, typename MergeLayerType,
         typename MergeOutputType, typename InitializationRuleType,
         typename... CustomLayers>
template<typename Archive>
void BRNN<OutputLayerType, MergeLayerType, MergeOutputType,
    InitializationRuleType, CustomLayers...>::serialize(
<<<<<<< HEAD
    Archive& ar)
=======
    Archive& ar, const unsigned int /* version */)
>>>>>>> 7c519811
{
  ar & CEREAL_NVP(parameter);
  ar & CEREAL_NVP(backwardRNN);
  ar & CEREAL_NVP(forwardRNN);

  // TODO: are there more parameters to be serialized?
}

} // namespace ann
} // namespace mlpack

#endif<|MERGE_RESOLUTION|>--- conflicted
+++ resolved
@@ -719,11 +719,7 @@
 template<typename Archive>
 void BRNN<OutputLayerType, MergeLayerType, MergeOutputType,
     InitializationRuleType, CustomLayers...>::serialize(
-<<<<<<< HEAD
     Archive& ar)
-=======
-    Archive& ar, const unsigned int /* version */)
->>>>>>> 7c519811
 {
   ar & CEREAL_NVP(parameter);
   ar & CEREAL_NVP(backwardRNN);
