# Define the files we need to compile
# Anything not in this list will not be compiled into mlpack.
set(SOURCES
  identity_function.hpp
  logistic_function.hpp
  softsign_function.hpp
  tanh_function.hpp
  rectifier_function.hpp
  softplus_function.hpp
  swish_function.hpp
  mish_function.hpp
<<<<<<< HEAD
  lisht_function.hpp
=======
  gelu_function.hpp
>>>>>>> 0c09c1cb
)

# Add directory name to sources.
set(DIR_SRCS)
foreach(file ${SOURCES})
  set(DIR_SRCS ${DIR_SRCS} ${CMAKE_CURRENT_SOURCE_DIR}/${file})
endforeach()
# Append sources (with directory name) to list of all mlpack sources (used at
# the parent scope).
set(MLPACK_SRCS ${MLPACK_SRCS} ${DIR_SRCS} PARENT_SCOPE)<|MERGE_RESOLUTION|>--- conflicted
+++ resolved
@@ -9,11 +9,8 @@
   softplus_function.hpp
   swish_function.hpp
   mish_function.hpp
-<<<<<<< HEAD
   lisht_function.hpp
-=======
   gelu_function.hpp
->>>>>>> 0c09c1cb
 )
 
 # Add directory name to sources.
