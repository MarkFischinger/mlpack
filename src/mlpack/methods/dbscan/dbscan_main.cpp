--- conflicted
+++ resolved
@@ -63,15 +63,10 @@
     " 'hilbert-r', 'r-plus', 'r-plus-plus', 'cover', 'ball'. The " +
     PRINT_PARAM_STRING("single_mode") + " parameter will force single-tree "
     "search (as opposed to the default dual-tree search), and '" +
-<<<<<<< HEAD
-    PRINT_PARAM_STRING("naive") + " will force brute-force range search.",
-    // Example.
-=======
     PRINT_PARAM_STRING("naive") + " will force brute-force range search.");
 
 // Example.
 BINDING_EXAMPLE(
->>>>>>> e5d138a3
     "An example usage to run DBSCAN on the dataset in " +
     PRINT_DATASET("input") + " with a radius of 0.5 and a minimum cluster size"
     " of 5 is given below:"
