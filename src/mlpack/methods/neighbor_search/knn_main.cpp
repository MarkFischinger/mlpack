/**
 * @file methods/neighbor_search/knn_main.cpp
 * @author Ryan Curtin
 *
 * Implementation of the kNN executable.  Allows some number of standard
 * options.
 *
 * mlpack is free software; you may redistribute it and/or modify it under the
 * terms of the 3-clause BSD license.  You should have received a copy of the
 * 3-clause BSD license along with mlpack.  If not, see
 * http://www.opensource.org/licenses/BSD-3-Clause for more information.
 */
#include <mlpack/prereqs.hpp>
#include <mlpack/core/util/io.hpp>
#include <mlpack/core/metrics/lmetric.hpp>
#include <mlpack/core/tree/cover_tree.hpp>
#include <mlpack/core/util/mlpack_main.hpp>

#include <string>
#include <fstream>
#include <iostream>

#include "neighbor_search.hpp"
#include "unmap.hpp"
#include "ns_model.hpp"

using namespace std;
using namespace mlpack;
using namespace mlpack::neighbor;
using namespace mlpack::tree;
using namespace mlpack::metric;
using namespace mlpack::util;

// Convenience typedef.
typedef NSModel<NearestNeighborSort> KNNModel;

// Program Name.
BINDING_NAME("k-Nearest-Neighbors Search");

// Short description.
BINDING_SHORT_DESC(
    "An implementation of k-nearest-neighbor search using single-tree and "
    "dual-tree algorithms.  Given a set of reference points and query points, "
    "this can find the k nearest neighbors in the reference set of each query "
    "point using trees; trees that are built can be saved for future use.");

// Long description.
BINDING_LONG_DESC(
    "This program will calculate the k-nearest-neighbors of a set of "
    "points using kd-trees or cover trees (cover tree support is experimental "
    "and may be slow). You may specify a separate set of "
    "reference points and query points, or just a reference set which will be "
<<<<<<< HEAD
    "used as both the reference and query set.",
    // Example.
=======
    "used as both the reference and query set.");

// Example.
BINDING_EXAMPLE(
>>>>>>> e5d138a3
    "For example, the following command will calculate the 5 nearest neighbors "
    "of each point in " + PRINT_DATASET("input") + " and store the distances "
    "in " + PRINT_DATASET("distances") + " and the neighbors in " +
    PRINT_DATASET("neighbors") + ": "
    "\n\n" +
    PRINT_CALL("knn", "k", 5, "reference", "input", "neighbors", "neighbors",
        "distances", "distances") +
    "\n\n"
    "The output is organized such that row i and column j in the neighbors "
    "output matrix corresponds to the index of the point in the reference set "
    "which is the j'th nearest neighbor from the point in the query set with "
    "index i.  Row j and column i in the distances output matrix corresponds to"
    " the distance between those two points.");

// See also...
BINDING_SEE_ALSO("@lsh", "#lsh");
BINDING_SEE_ALSO("@krann", "#krann");
BINDING_SEE_ALSO("@kfn", "#kfn");
BINDING_SEE_ALSO("NeighborSearch tutorial (k-nearest-neighbors)",
        "@doxygen/nstutorial.html");
BINDING_SEE_ALSO("Tree-independent dual-tree algorithms (pdf)",
        "http://proceedings.mlr.press/v28/curtin13.pdf");
BINDING_SEE_ALSO("mlpack::neighbor::NeighborSearch C++ class documentation",
        "@doxygen/classmlpack_1_1neighbor_1_1NeighborSearch.html");

// Define our input parameters that this program will take.
PARAM_MATRIX_IN("reference", "Matrix containing the reference dataset.", "r");
PARAM_MATRIX_OUT("distances", "Matrix to output distances into.", "d");
PARAM_UMATRIX_OUT("neighbors", "Matrix to output neighbors into.", "n");
PARAM_MATRIX_IN("true_distances", "Matrix of true distances to compute "
    "the effective error (average relative error) (it is printed when -v is "
    "specified).", "D");
PARAM_UMATRIX_IN("true_neighbors", "Matrix of true neighbors to compute the "
    "recall (it is printed when -v is specified).", "T");

// The option exists to load or save models.
PARAM_MODEL_IN(KNNModel, "input_model", "Pre-trained kNN model.", "m");
PARAM_MODEL_OUT(KNNModel, "output_model", "If specified, the kNN model will be "
    "output here.", "M");

// The user may specify a query file of query points and a number of nearest
// neighbors to search for.
PARAM_MATRIX_IN("query", "Matrix containing query points (optional).", "q");
PARAM_INT_IN("k", "Number of nearest neighbors to find.", "k", 0);

// The user may specify the type of tree to use, and a few parameters for tree
// building.
PARAM_STRING_IN("tree_type", "Type of tree to use: 'kd', 'vp', 'rp', 'max-rp', "
    "'ub', 'cover', 'r', 'r-star', 'x', 'ball', 'hilbert-r', 'r-plus', "
    "'r-plus-plus', 'spill', 'oct'.", "t", "kd");
PARAM_INT_IN("leaf_size", "Leaf size for tree building (used for kd-trees, vp "
    "trees, random projection trees, UB trees, R trees, R* trees, X trees, "
    "Hilbert R trees, R+ trees, R++ trees, spill trees, and octrees).", "l",
    20);
PARAM_DOUBLE_IN("tau", "Overlapping size (only valid for spill trees).", "u",
    0);
PARAM_DOUBLE_IN("rho", "Balance threshold (only valid for spill trees).", "b",
    0.7);

PARAM_FLAG("random_basis", "Before tree-building, project the data onto a "
    "random orthogonal basis.", "R");
PARAM_INT_IN("seed", "Random seed (if 0, std::time(NULL) is used).", "s", 0);

// Search settings.
PARAM_STRING_IN("algorithm", "Type of neighbor search: 'naive', 'single_tree', "
    "'dual_tree', 'greedy'.", "a", "dual_tree");
PARAM_DOUBLE_IN("epsilon", "If specified, will do approximate nearest neighbor "
    "search with given relative error.", "e", 0);

static void mlpackMain()
{
  if (IO::GetParam<int>("seed") != 0)
    math::RandomSeed((size_t) IO::GetParam<int>("seed"));
  else
    math::RandomSeed((size_t) std::time(NULL));

  // A user cannot specify both reference data and a model.
  RequireOnlyOnePassed({ "reference", "input_model" }, true);

  ReportIgnoredParam({{ "input_model", true }}, "tree_type");
  ReportIgnoredParam({{ "input_model", true }}, "random_basis");
  ReportIgnoredParam({{ "input_model", true }}, "tau");
  ReportIgnoredParam({{ "input_model", true }}, "rho");
  if (IO::HasParam("input_model") && IO::HasParam("leaf_size"))
  {
    Log::Warn << PRINT_PARAM_STRING("leaf_size") << " will only be considered"
        << " for the query tree, because --input_model_file is specified."
        << endl;
  }

  // The user should give something to do...
  RequireAtLeastOnePassed({ "k", "output_model" }, false,
      "no results will be saved");

  // If the user specifies k but no output files, they should be warned.
  if (IO::HasParam("k"))
  {
    RequireAtLeastOnePassed({ "neighbors", "distances" }, false,
        "nearest neighbor search results will not be saved");
  }

  // If the user specifies output files but no k, they should be warned.
  ReportIgnoredParam({{ "k", false }}, "neighbors");
  ReportIgnoredParam({{ "k", false }}, "distances");
  ReportIgnoredParam({{ "k", false }}, "true_neighbors");
  ReportIgnoredParam({{ "k", false }}, "true_distances");
  ReportIgnoredParam({{ "k", false }}, "query");

  // Sanity check on leaf size.
  RequireParamValue<int>("leaf_size", [](int x) { return x > 0; },
      true, "leaf size must be positive");
  const int lsInt = IO::GetParam<int>("leaf_size");

  // Sanity check on tau.
  RequireParamValue<double>("tau", [](double x) { return x >= 0.0; },
      true, "tau must be positive");
  const double tau = IO::GetParam<double>("tau");


  // Sanity check on rho.
  const double rho = IO::GetParam<double>("rho");
  RequireParamValue<double>("rho",
      [](double x) { return x >= 0.0 && x <= 1.0; }, true,
      "rho must be in the range [0, 1]");
  if (IO::GetParam<string>("tree_type") != "spill")
  {
    ReportIgnoredParam("tau", "spill trees are not being used");
    ReportIgnoredParam("rho", "spill trees are not being used");
  }

  // Sanity check on epsilon.
  const double epsilon = IO::GetParam<double>("epsilon");
  RequireParamValue<double>("epsilon", [](double x) { return x >= 0.0; }, true,
      "epsilon must be positive");

  // We either have to load the reference data, or we have to load the model.
  KNNModel* knn;

  const string algorithm = IO::GetParam<string>("algorithm");
  RequireParamInSet<string>("algorithm", { "naive", "single_tree", "dual_tree",
      "greedy" }, true, "unknown neighbor search algorithm");
  NeighborSearchMode searchMode = DUAL_TREE_MODE;

  if (algorithm == "naive")
    searchMode = NAIVE_MODE;
  else if (algorithm == "single_tree")
    searchMode = SINGLE_TREE_MODE;
  else if (algorithm == "dual_tree")
    searchMode = DUAL_TREE_MODE;
  else if (algorithm == "greedy")
    searchMode = GREEDY_SINGLE_TREE_MODE;

  if (IO::HasParam("reference"))
  {
    // Get all the parameters.
    const string treeType = IO::GetParam<string>("tree_type");
    const bool randomBasis = IO::HasParam("random_basis");

    KNNModel::TreeTypes tree = KNNModel::KD_TREE;
    RequireParamInSet<string>("tree_type", { "kd", "cover", "r", "r-star",
        "ball", "x", "hilbert-r", "r-plus", "r-plus-plus", "spill", "vp", "rp",
        "max-rp", "ub", "oct" }, true, "unknown tree type");

    knn = new KNNModel();

    if (treeType == "kd")
      tree = KNNModel::KD_TREE;
    else if (treeType == "cover")
      tree = KNNModel::COVER_TREE;
    else if (treeType == "r")
      tree = KNNModel::R_TREE;
    else if (treeType == "r-star")
      tree = KNNModel::R_STAR_TREE;
    else if (treeType == "ball")
      tree = KNNModel::BALL_TREE;
    else if (treeType == "x")
      tree = KNNModel::X_TREE;
    else if (treeType == "hilbert-r")
      tree = KNNModel::HILBERT_R_TREE;
    else if (treeType == "r-plus")
      tree = KNNModel::R_PLUS_TREE;
    else if (treeType == "r-plus-plus")
      tree = KNNModel::R_PLUS_PLUS_TREE;
    else if (treeType == "spill")
      tree = KNNModel::SPILL_TREE;
    else if (treeType == "vp")
      tree = KNNModel::VP_TREE;
    else if (treeType == "rp")
      tree = KNNModel::RP_TREE;
    else if (treeType == "max-rp")
      tree = KNNModel::MAX_RP_TREE;
    else if (treeType == "ub")
      tree = KNNModel::UB_TREE;
    else if (treeType == "oct")
      tree = KNNModel::OCTREE;

    knn->TreeType() = tree;
    knn->RandomBasis() = randomBasis;
    knn->LeafSize() = size_t(lsInt);
    knn->Tau() = tau;
    knn->Rho() = rho;

    Log::Info << "Using reference data from "
        << IO::GetPrintableParam<arma::mat>("reference") << "." << endl;

    arma::mat referenceSet = std::move(IO::GetParam<arma::mat>("reference"));

    knn->BuildModel(std::move(referenceSet), size_t(lsInt), searchMode,
        epsilon);
  }
  else
  {
    // Load the model from file.
    knn = IO::GetParam<KNNModel*>("input_model");

    // Adjust search mode.
    knn->SearchMode() = searchMode;
    knn->Epsilon() = epsilon;

    // If leaf_size wasn't provided, let's consider the current value in the
    // loaded model.  Else, update it (only considered when building the query
    // tree).
    if (IO::HasParam("leaf_size"))
      knn->LeafSize() = size_t(lsInt);

    Log::Info << "Loaded kNN model from '"
        << IO::GetPrintableParam<KNNModel*>("input_model") << "' (trained on "
        << knn->Dataset().n_rows << "x" << knn->Dataset().n_cols
        << " dataset)." << endl;
  }

  // Perform search, if desired.
  if (IO::HasParam("k"))
  {
    const size_t k = (size_t) IO::GetParam<int>("k");

    arma::mat queryData;
    if (IO::HasParam("query"))
    {
      Log::Info << "Using query data from "
          << IO::GetPrintableParam<arma::mat>("query") << "." << endl;
      queryData = std::move(IO::GetParam<arma::mat>("query"));
      if (queryData.n_rows != knn->Dataset().n_rows)
      {
        // Clean memory if needed before crashing.
        const size_t dimensions = knn->Dataset().n_rows;
        if (IO::HasParam("reference"))
          delete knn;
        Log::Fatal << "Query has invalid dimensions(" << queryData.n_rows <<
            "); should be " << dimensions << "!" << endl;
      }
    }

    // Sanity check on k value: must be greater than 0, must be less than or
    // equal to the number of reference points.  Since it is unsigned,
    // we only test the upper bound.
    if (k > knn->Dataset().n_cols)
    {
      // Clean memory if needed before crashing.
      const size_t referencePoints = knn->Dataset().n_cols;
      if (IO::HasParam("reference"))
        delete knn;
      Log::Fatal << "Invalid k: " << k << "; must be greater than 0 and less "
          << "than or equal to the number of reference points ("
          << referencePoints << ")." << endl;
    }

    // Sanity check on k value: must not be equal to the number of reference
    // points when query data has not been provided.
    if (!IO::HasParam("query") && k == knn->Dataset().n_cols)
    {
      // Clean memory if needed before crashing.
      const size_t referencePoints = knn->Dataset().n_cols;
      if (IO::HasParam("reference"))
        delete knn;
      Log::Fatal << "Invalid k: " << k << "; must be less than the number of "
          << "reference points (" << referencePoints << ") if query data has "
          << "not been provided." << endl;
    }

    // Now run the search.
    arma::Mat<size_t> neighbors;
    arma::mat distances;

    if (IO::HasParam("query"))
      knn->Search(std::move(queryData), k, neighbors, distances);
    else
      knn->Search(k, neighbors, distances);
    Log::Info << "Search complete." << endl;

    // Calculate the effective error, if desired.
    if (IO::HasParam("true_distances"))
    {
      if (knn->TreeType() != KNNModel::SPILL_TREE && knn->Epsilon() == 0)
        Log::Warn << PRINT_PARAM_STRING("true_distances") << "specified, but "
            << "the search is exact, so there is no need to calculate the "
            << "error!" << endl;

      arma::mat trueDistances =
          std::move(IO::GetParam<arma::mat>("true_distances"));

      if (trueDistances.n_rows != distances.n_rows ||
          trueDistances.n_cols != distances.n_cols)
      {
        if (IO::HasParam("reference"))
          delete knn;
        Log::Fatal << "The true distances file must have the same number of "
            << "values than the set of distances being queried!" << endl;
      }

      Log::Info << "Effective error: " << KNN::EffectiveError(distances,
          trueDistances) << endl;
    }

    // Calculate the recall, if desired.
    if (IO::HasParam("true_neighbors"))
    {
      if (knn->TreeType() != KNNModel::SPILL_TREE && knn->Epsilon() == 0)
        Log::Warn << PRINT_PARAM_STRING("true_neighbors") << " specified, but "
            << " the search is exact, so there is no need to calculate the "
            << "recall!" << endl;

      arma::Mat<size_t> trueNeighbors =
          std::move(IO::GetParam<arma::Mat<size_t>>("true_neighbors"));

      if (trueNeighbors.n_rows != neighbors.n_rows ||
          trueNeighbors.n_cols != neighbors.n_cols)
      {
        if (IO::HasParam("reference"))
          delete knn;
        Log::Fatal << "The true neighbors file must have the same number of "
            << "values than the set of neighbors being queried!" << endl;
      }

      Log::Info << "Recall: " << KNN::Recall(neighbors, trueNeighbors) << endl;
    }

    // Save output.
    IO::GetParam<arma::Mat<size_t>>("neighbors") = std::move(neighbors);
    IO::GetParam<arma::mat>("distances") = std::move(distances);
  }

  IO::GetParam<KNNModel*>("output_model") = knn;
}<|MERGE_RESOLUTION|>--- conflicted
+++ resolved
@@ -50,15 +50,10 @@
     "points using kd-trees or cover trees (cover tree support is experimental "
     "and may be slow). You may specify a separate set of "
     "reference points and query points, or just a reference set which will be "
-<<<<<<< HEAD
-    "used as both the reference and query set.",
-    // Example.
-=======
     "used as both the reference and query set.");
 
 // Example.
 BINDING_EXAMPLE(
->>>>>>> e5d138a3
     "For example, the following command will calculate the 5 nearest neighbors "
     "of each point in " + PRINT_DATASET("input") + " and store the distances "
     "in " + PRINT_DATASET("distances") + " and the neighbors in " +
