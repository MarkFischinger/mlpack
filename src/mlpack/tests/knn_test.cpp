/**
 * @file knn_test.cpp
 *
 * Test file for KNN class.
 */
#include <mlpack/core.hpp>
#include <mlpack/methods/neighbor_search/neighbor_search.hpp>
#include <mlpack/methods/neighbor_search/unmap.hpp>
#include <mlpack/methods/neighbor_search/ns_model.hpp>
#include <mlpack/core/tree/cover_tree.hpp>
#include <mlpack/core/tree/example_tree.hpp>
#include <boost/test/unit_test.hpp>
#include "test_tools.hpp"

using namespace mlpack;
using namespace mlpack::neighbor;
using namespace mlpack::tree;
using namespace mlpack::metric;
using namespace mlpack::bound;

BOOST_AUTO_TEST_SUITE(KNNTest);

/**
 * Test that Unmap() works in the dual-tree case (see unmap.hpp).
 */
BOOST_AUTO_TEST_CASE(DualTreeUnmapTest)
{
  std::vector<size_t> refMap;
  refMap.push_back(3);
  refMap.push_back(4);
  refMap.push_back(1);
  refMap.push_back(2);
  refMap.push_back(0);

  std::vector<size_t> queryMap;
  queryMap.push_back(2);
  queryMap.push_back(0);
  queryMap.push_back(4);
  queryMap.push_back(3);
  queryMap.push_back(1);
  queryMap.push_back(5);

  // Now generate some results.  6 queries, 5 references.
  arma::Mat<size_t> neighbors("3 1 2 0 4;"
                              "1 0 2 3 4;"
                              "0 1 2 3 4;"
                              "4 1 0 3 2;"
                              "3 0 4 1 2;"
                              "3 0 4 1 2;");
  neighbors = neighbors.t();

  // Integer distances will work fine here.
  arma::mat distances("3 1 2 0 4;"
                      "1 0 2 3 4;"
                      "0 1 2 3 4;"
                      "4 1 0 3 2;"
                      "3 0 4 1 2;"
                      "3 0 4 1 2;");
  distances = distances.t();

  // This is what the results should be when they are unmapped.
  arma::Mat<size_t> correctNeighbors("4 3 1 2 0;"
                                     "2 3 0 4 1;"
                                     "2 4 1 3 0;"
                                     "0 4 3 2 1;"
                                     "3 4 1 2 0;"
                                     "2 3 0 4 1;");
  correctNeighbors = correctNeighbors.t();

  arma::mat correctDistances("1 0 2 3 4;"
                             "3 0 4 1 2;"
                             "3 1 2 0 4;"
                             "4 1 0 3 2;"
                             "0 1 2 3 4;"
                             "3 0 4 1 2;");
  correctDistances = correctDistances.t();

  // Perform the unmapping.
  arma::Mat<size_t> neighborsOut;
  arma::mat distancesOut;

  Unmap(neighbors, distances, refMap, queryMap, neighborsOut, distancesOut);

  for (size_t i = 0; i < correctNeighbors.n_elem; ++i)
  {
    BOOST_REQUIRE_EQUAL(neighborsOut[i], correctNeighbors[i]);
    BOOST_REQUIRE_CLOSE(distancesOut[i], correctDistances[i], 1e-5);
  }

  // Now try taking the square root.
  Unmap(neighbors, distances, refMap, queryMap, neighborsOut, distancesOut,
      true);

  for (size_t i = 0; i < correctNeighbors.n_elem; ++i)
  {
    BOOST_REQUIRE_EQUAL(neighborsOut[i], correctNeighbors[i]);
    BOOST_REQUIRE_CLOSE(distancesOut[i], sqrt(correctDistances[i]), 1e-5);
  }
}

/**
 * Check that Unmap() works in the single-tree case.
 */
BOOST_AUTO_TEST_CASE(SingleTreeUnmapTest)
{
  std::vector<size_t> refMap;
  refMap.push_back(3);
  refMap.push_back(4);
  refMap.push_back(1);
  refMap.push_back(2);
  refMap.push_back(0);

  // Now generate some results.  6 queries, 5 references.
  arma::Mat<size_t> neighbors("3 1 2 0 4;"
                              "1 0 2 3 4;"
                              "0 1 2 3 4;"
                              "4 1 0 3 2;"
                              "3 0 4 1 2;"
                              "3 0 4 1 2;");
  neighbors = neighbors.t();

  // Integer distances will work fine here.
  arma::mat distances("3 1 2 0 4;"
                      "1 0 2 3 4;"
                      "0 1 2 3 4;"
                      "4 1 0 3 2;"
                      "3 0 4 1 2;"
                      "3 0 4 1 2;");
  distances = distances.t();

  // This is what the results should be when they are unmapped.
  arma::Mat<size_t> correctNeighbors("2 4 1 3 0;"
                                     "4 3 1 2 0;"
                                     "3 4 1 2 0;"
                                     "0 4 3 2 1;"
                                     "2 3 0 4 1;"
                                     "2 3 0 4 1;");
  correctNeighbors = correctNeighbors.t();

  arma::mat correctDistances = distances;

  // Perform the unmapping.
  arma::Mat<size_t> neighborsOut;
  arma::mat distancesOut;

  Unmap(neighbors, distances, refMap, neighborsOut, distancesOut);

  for (size_t i = 0; i < correctNeighbors.n_elem; ++i)
  {
    BOOST_REQUIRE_EQUAL(neighborsOut[i], correctNeighbors[i]);
    BOOST_REQUIRE_CLOSE(distancesOut[i], correctDistances[i], 1e-5);
  }

  // Now try taking the square root.
  Unmap(neighbors, distances, refMap, neighborsOut, distancesOut, true);

  for (size_t i = 0; i < correctNeighbors.n_elem; ++i)
  {
    BOOST_REQUIRE_EQUAL(neighborsOut[i], correctNeighbors[i]);
    BOOST_REQUIRE_CLOSE(distancesOut[i], sqrt(correctDistances[i]), 1e-5);
  }
}

/**
 * Test that an empty KNN object will throw exceptions when Search() is
 * called.
 */
BOOST_AUTO_TEST_CASE(EmptySearchTest)
{
  KNN empty;

  arma::mat dataset = arma::randu<arma::mat>(5, 100);
  KNN::Tree queryTree(dataset);
  arma::Mat<size_t> neighbors;
  arma::mat distances;

  BOOST_REQUIRE_THROW(empty.Search(dataset, 5, neighbors, distances),
      std::invalid_argument);
  BOOST_REQUIRE_THROW(empty.Search(5, neighbors, distances),
      std::invalid_argument);
  BOOST_REQUIRE_THROW(empty.Search(&queryTree, 5, neighbors, distances),
      std::invalid_argument);
}

/**
 * Test that when training is performed, the results are the same.
 */
BOOST_AUTO_TEST_CASE(TrainTest)
{
  KNN empty;

  arma::mat dataset = arma::randu<arma::mat>(5, 100);
  KNN baseline(dataset);

  arma::Mat<size_t> neighbors, baselineNeighbors;
  arma::mat distances, baselineDistances;

  empty.Train(dataset);

  empty.Search(5, neighbors, distances);
  baseline.Search(5, baselineNeighbors, baselineDistances);

  BOOST_REQUIRE_EQUAL(neighbors.n_rows, baselineNeighbors.n_rows);
  BOOST_REQUIRE_EQUAL(neighbors.n_cols, baselineNeighbors.n_cols);
  BOOST_REQUIRE_EQUAL(distances.n_rows, baselineDistances.n_rows);
  BOOST_REQUIRE_EQUAL(distances.n_cols, baselineDistances.n_cols);

  for (size_t i = 0; i < distances.n_elem; ++i)
  {
    if (std::abs(baselineDistances[i]) < 1e-5)
      BOOST_REQUIRE_SMALL(distances[i], 1e-5);
    else
      BOOST_REQUIRE_CLOSE(distances[i], baselineDistances[i], 1e-5);

    BOOST_REQUIRE_EQUAL(neighbors[i], baselineNeighbors[i]);
  }
}

/**
 * Test that when training is performed with a tree, the results are the same.
 */
BOOST_AUTO_TEST_CASE(TrainTreeTest)
{
  KNN empty;

  arma::mat dataset = arma::randu<arma::mat>(5, 100);
  KNN baseline(dataset);

  arma::Mat<size_t> neighbors, baselineNeighbors;
  arma::mat distances, baselineDistances;

  std::vector<size_t> oldFromNewReferences;
  KNN::Tree tree(dataset, oldFromNewReferences);
  empty.Train(&tree);

  empty.Search(5, neighbors, distances);
  baseline.Search(5, baselineNeighbors, baselineDistances);

  BOOST_REQUIRE_EQUAL(neighbors.n_rows, baselineNeighbors.n_rows);
  BOOST_REQUIRE_EQUAL(neighbors.n_cols, baselineNeighbors.n_cols);
  BOOST_REQUIRE_EQUAL(distances.n_rows, baselineDistances.n_rows);
  BOOST_REQUIRE_EQUAL(distances.n_cols, baselineDistances.n_cols);

  // We have to unmap the results.
  arma::mat tmpDistances(distances.n_rows, distances.n_cols);
  arma::Mat<size_t> tmpNeighbors(neighbors.n_rows, neighbors.n_cols);
  for (size_t i = 0; i < distances.n_cols; ++i)
  {
    tmpDistances.col(oldFromNewReferences[i]) = distances.col(i);
    for (size_t j = 0; j < distances.n_rows; ++j)
    {
      tmpNeighbors(j, oldFromNewReferences[i]) =
          oldFromNewReferences[neighbors(j, i)];
    }
  }

  for (size_t i = 0; i < distances.n_elem; ++i)
  {
    if (std::abs(baselineDistances[i]) < 1e-5)
      BOOST_REQUIRE_SMALL(tmpDistances[i], 1e-5);
    else
      BOOST_REQUIRE_CLOSE(tmpDistances[i], baselineDistances[i], 1e-5);

    BOOST_REQUIRE_EQUAL(tmpNeighbors[i], baselineNeighbors[i]);
  }
}

/**
 * Test that training with a tree throws an exception when in naive mode.
 */
BOOST_AUTO_TEST_CASE(NaiveTrainTreeTest)
{
  KNN empty(true);

  arma::mat dataset = arma::randu<arma::mat>(5, 100);
  KNN::Tree tree(dataset);

  BOOST_REQUIRE_THROW(empty.Train(&tree), std::invalid_argument);
}

/**
 * Test that the rvalue reference move constructor works.
 */
BOOST_AUTO_TEST_CASE(MoveConstructorTest)
{
  arma::mat dataset = arma::randu<arma::mat>(3, 200);
  arma::mat copy(dataset);

  KNN moveknn(std::move(copy));
  KNN knn(dataset);

  BOOST_REQUIRE_EQUAL(copy.n_elem, 0);
  BOOST_REQUIRE_EQUAL(moveknn.ReferenceSet().n_rows, 3);
  BOOST_REQUIRE_EQUAL(moveknn.ReferenceSet().n_cols, 200);

  arma::mat moveDistances, distances;
  arma::Mat<size_t> moveNeighbors, neighbors;

  moveknn.Search(1, moveNeighbors, moveDistances);
  knn.Search(1, neighbors, distances);

  BOOST_REQUIRE_EQUAL(moveNeighbors.n_rows, neighbors.n_rows);
  BOOST_REQUIRE_EQUAL(moveNeighbors.n_cols, neighbors.n_cols);
  BOOST_REQUIRE_EQUAL(moveDistances.n_rows, distances.n_rows);
  BOOST_REQUIRE_EQUAL(moveDistances.n_cols, distances.n_cols);
  for (size_t i = 0; i < moveDistances.n_elem; ++i)
  {
    BOOST_REQUIRE_EQUAL(moveNeighbors[i], neighbors[i]);
    if (std::abs(distances[i]) < 1e-5)
      BOOST_REQUIRE_SMALL(moveDistances[i], 1e-5);
    else
      BOOST_REQUIRE_CLOSE(moveDistances[i], distances[i], 1e-5);
  }
}

/**
 * Test that the dataset can be retrained with the move Train() function.
 */
BOOST_AUTO_TEST_CASE(MoveTrainTest)
{
  arma::mat dataset = arma::randu<arma::mat>(3, 200);

  // Do it in tree mode, and in naive mode.
  KNN knn;
  knn.Train(std::move(dataset));

  arma::mat distances;
  arma::Mat<size_t> neighbors;
  knn.Search(1, neighbors, distances);

  BOOST_REQUIRE_EQUAL(dataset.n_elem, 0);
  BOOST_REQUIRE_EQUAL(neighbors.n_cols, 200);
  BOOST_REQUIRE_EQUAL(distances.n_cols, 200);

  dataset = arma::randu<arma::mat>(3, 300);
  knn.Naive() = true;
  knn.Train(std::move(dataset));
  knn.Search(1, neighbors, distances);

  BOOST_REQUIRE_EQUAL(dataset.n_elem, 0);
  BOOST_REQUIRE_EQUAL(neighbors.n_cols, 300);
  BOOST_REQUIRE_EQUAL(distances.n_cols, 300);
}

/**
 * Simple nearest-neighbors test with small, synthetic dataset.  This is an
 * exhaustive test, which checks that each method for performing the calculation
 * (dual-tree, single-tree, naive) produces the correct results.  An
 * eleven-point dataset and the ten nearest neighbors are taken.  The dataset is
 * in one dimension for simplicity -- the correct functionality of distance
 * functions is not tested here.
 */
BOOST_AUTO_TEST_CASE(ExhaustiveSyntheticTest)
{
  // Set up our data.
  arma::mat data(1, 11);
  data[0] = 0.05; // Row addressing is unnecessary (they are all 0).
  data[1] = 0.35;
  data[2] = 0.15;
  data[3] = 1.25;
  data[4] = 5.05;
  data[5] = -0.22;
  data[6] = -2.00;
  data[7] = -1.30;
  data[8] = 0.45;
  data[9] = 0.90;
  data[10] = 1.00;

  typedef KDTree<EuclideanDistance, NeighborSearchStat<NearestNeighborSort>,
      arma::mat> TreeType;

  // We will loop through three times, one for each method of performing the
  // calculation.
  std::vector<size_t> oldFromNew;
  std::vector<size_t> newFromOld;
  TreeType* tree = new TreeType(data, oldFromNew, newFromOld, 1);
  for (int i = 0; i < 3; i++)
  {
    KNN* knn;

    switch (i)
    {
      case 0: // Use the dual-tree method.
        knn = new KNN(tree, false);
        break;
      case 1: // Use the single-tree method.
        knn = new KNN(tree, true);
        break;
      case 2: // Use the naive method.
        knn = new KNN(tree->Dataset(), true);
        break;
    }

    // Now perform the actual calculation.
    arma::Mat<size_t> neighbors;
    arma::mat distances;
    knn->Search(10, neighbors, distances);

    // Now the exhaustive check for correctness.  This will be long.  We must
    // also remember that the distances returned are squared distances.  As a
    // result, distance comparisons are written out as (distance * distance) for
    // readability.

    // Neighbors of point 0.
    BOOST_REQUIRE_EQUAL(neighbors(0, newFromOld[0]), newFromOld[2]);
    BOOST_REQUIRE_CLOSE(distances(0, newFromOld[0]), 0.10, 1e-5);
    BOOST_REQUIRE_EQUAL(neighbors(1, newFromOld[0]), newFromOld[5]);
    BOOST_REQUIRE_CLOSE(distances(1, newFromOld[0]), 0.27, 1e-5);
    BOOST_REQUIRE_EQUAL(neighbors(2, newFromOld[0]), newFromOld[1]);
    BOOST_REQUIRE_CLOSE(distances(2, newFromOld[0]), 0.30, 1e-5);
    BOOST_REQUIRE_EQUAL(neighbors(3, newFromOld[0]), newFromOld[8]);
    BOOST_REQUIRE_CLOSE(distances(3, newFromOld[0]), 0.40, 1e-5);
    BOOST_REQUIRE_EQUAL(neighbors(4, newFromOld[0]), newFromOld[9]);
    BOOST_REQUIRE_CLOSE(distances(4, newFromOld[0]), 0.85, 1e-5);
    BOOST_REQUIRE_EQUAL(neighbors(5, newFromOld[0]), newFromOld[10]);
    BOOST_REQUIRE_CLOSE(distances(5, newFromOld[0]), 0.95, 1e-5);
    BOOST_REQUIRE_EQUAL(neighbors(6, newFromOld[0]), newFromOld[3]);
    BOOST_REQUIRE_CLOSE(distances(6, newFromOld[0]), 1.20, 1e-5);
    BOOST_REQUIRE_EQUAL(neighbors(7, newFromOld[0]), newFromOld[7]);
    BOOST_REQUIRE_CLOSE(distances(7, newFromOld[0]), 1.35, 1e-5);
    BOOST_REQUIRE_EQUAL(neighbors(8, newFromOld[0]), newFromOld[6]);
    BOOST_REQUIRE_CLOSE(distances(8, newFromOld[0]), 2.05, 1e-5);
    BOOST_REQUIRE_EQUAL(neighbors(9, newFromOld[0]), newFromOld[4]);
    BOOST_REQUIRE_CLOSE(distances(9, newFromOld[0]), 5.00, 1e-5);

    // Neighbors of point 1.
    BOOST_REQUIRE_EQUAL(neighbors(0, newFromOld[1]), newFromOld[8]);
    BOOST_REQUIRE_CLOSE(distances(0, newFromOld[1]), 0.10, 1e-5);
    BOOST_REQUIRE_EQUAL(neighbors(1, newFromOld[1]), newFromOld[2]);
    BOOST_REQUIRE_CLOSE(distances(1, newFromOld[1]), 0.20, 1e-5);
    BOOST_REQUIRE_EQUAL(neighbors(2, newFromOld[1]), newFromOld[0]);
    BOOST_REQUIRE_CLOSE(distances(2, newFromOld[1]), 0.30, 1e-5);
    BOOST_REQUIRE_EQUAL(neighbors(3, newFromOld[1]), newFromOld[9]);
    BOOST_REQUIRE_CLOSE(distances(3, newFromOld[1]), 0.55, 1e-5);
    BOOST_REQUIRE_EQUAL(neighbors(4, newFromOld[1]), newFromOld[5]);
    BOOST_REQUIRE_CLOSE(distances(4, newFromOld[1]), 0.57, 1e-5);
    BOOST_REQUIRE_EQUAL(neighbors(5, newFromOld[1]), newFromOld[10]);
    BOOST_REQUIRE_CLOSE(distances(5, newFromOld[1]), 0.65, 1e-5);
    BOOST_REQUIRE_EQUAL(neighbors(6, newFromOld[1]), newFromOld[3]);
    BOOST_REQUIRE_CLOSE(distances(6, newFromOld[1]), 0.90, 1e-5);
    BOOST_REQUIRE_EQUAL(neighbors(7, newFromOld[1]), newFromOld[7]);
    BOOST_REQUIRE_CLOSE(distances(7, newFromOld[1]), 1.65, 1e-5);
    BOOST_REQUIRE_EQUAL(neighbors(8, newFromOld[1]), newFromOld[6]);
    BOOST_REQUIRE_CLOSE(distances(8, newFromOld[1]), 2.35, 1e-5);
    BOOST_REQUIRE_EQUAL(neighbors(9, newFromOld[1]), newFromOld[4]);
    BOOST_REQUIRE_CLOSE(distances(9, newFromOld[1]), 4.70, 1e-5);

    // Neighbors of point 2.
    BOOST_REQUIRE_EQUAL(neighbors(0, newFromOld[2]), newFromOld[0]);
    BOOST_REQUIRE_CLOSE(distances(0, newFromOld[2]), 0.10, 1e-5);
    BOOST_REQUIRE_EQUAL(neighbors(1, newFromOld[2]), newFromOld[1]);
    BOOST_REQUIRE_CLOSE(distances(1, newFromOld[2]), 0.20, 1e-5);
    BOOST_REQUIRE_EQUAL(neighbors(2, newFromOld[2]), newFromOld[8]);
    BOOST_REQUIRE_CLOSE(distances(2, newFromOld[2]), 0.30, 1e-5);
    BOOST_REQUIRE_EQUAL(neighbors(3, newFromOld[2]), newFromOld[5]);
    BOOST_REQUIRE_CLOSE(distances(3, newFromOld[2]), 0.37, 1e-5);
    BOOST_REQUIRE_EQUAL(neighbors(4, newFromOld[2]), newFromOld[9]);
    BOOST_REQUIRE_CLOSE(distances(4, newFromOld[2]), 0.75, 1e-5);
    BOOST_REQUIRE_EQUAL(neighbors(5, newFromOld[2]), newFromOld[10]);
    BOOST_REQUIRE_CLOSE(distances(5, newFromOld[2]), 0.85, 1e-5);
    BOOST_REQUIRE_EQUAL(neighbors(6, newFromOld[2]), newFromOld[3]);
    BOOST_REQUIRE_CLOSE(distances(6, newFromOld[2]), 1.10, 1e-5);
    BOOST_REQUIRE_EQUAL(neighbors(7, newFromOld[2]), newFromOld[7]);
    BOOST_REQUIRE_CLOSE(distances(7, newFromOld[2]), 1.45, 1e-5);
    BOOST_REQUIRE_EQUAL(neighbors(8, newFromOld[2]), newFromOld[6]);
    BOOST_REQUIRE_CLOSE(distances(8, newFromOld[2]), 2.15, 1e-5);
    BOOST_REQUIRE_EQUAL(neighbors(9, newFromOld[2]), newFromOld[4]);
    BOOST_REQUIRE_CLOSE(distances(9, newFromOld[2]), 4.90, 1e-5);

    // Neighbors of point 3.
    BOOST_REQUIRE_EQUAL(neighbors(0, newFromOld[3]), newFromOld[10]);
    BOOST_REQUIRE_CLOSE(distances(0, newFromOld[3]), 0.25, 1e-5);
    BOOST_REQUIRE_EQUAL(neighbors(1, newFromOld[3]), newFromOld[9]);
    BOOST_REQUIRE_CLOSE(distances(1, newFromOld[3]), 0.35, 1e-5);
    BOOST_REQUIRE_EQUAL(neighbors(2, newFromOld[3]), newFromOld[8]);
    BOOST_REQUIRE_CLOSE(distances(2, newFromOld[3]), 0.80, 1e-5);
    BOOST_REQUIRE_EQUAL(neighbors(3, newFromOld[3]), newFromOld[1]);
    BOOST_REQUIRE_CLOSE(distances(3, newFromOld[3]), 0.90, 1e-5);
    BOOST_REQUIRE_EQUAL(neighbors(4, newFromOld[3]), newFromOld[2]);
    BOOST_REQUIRE_CLOSE(distances(4, newFromOld[3]), 1.10, 1e-5);
    BOOST_REQUIRE_EQUAL(neighbors(5, newFromOld[3]), newFromOld[0]);
    BOOST_REQUIRE_CLOSE(distances(5, newFromOld[3]), 1.20, 1e-5);
    BOOST_REQUIRE_EQUAL(neighbors(6, newFromOld[3]), newFromOld[5]);
    BOOST_REQUIRE_CLOSE(distances(6, newFromOld[3]), 1.47, 1e-5);
    BOOST_REQUIRE_EQUAL(neighbors(7, newFromOld[3]), newFromOld[7]);
    BOOST_REQUIRE_CLOSE(distances(7, newFromOld[3]), 2.55, 1e-5);
    BOOST_REQUIRE_EQUAL(neighbors(8, newFromOld[3]), newFromOld[6]);
    BOOST_REQUIRE_CLOSE(distances(8, newFromOld[3]), 3.25, 1e-5);
    BOOST_REQUIRE_EQUAL(neighbors(9, newFromOld[3]), newFromOld[4]);
    BOOST_REQUIRE_CLOSE(distances(9, newFromOld[3]), 3.80, 1e-5);

    // Neighbors of point 4.
    BOOST_REQUIRE_EQUAL(neighbors(0, newFromOld[4]), newFromOld[3]);
    BOOST_REQUIRE_CLOSE(distances(0, newFromOld[4]), 3.80, 1e-5);
    BOOST_REQUIRE_EQUAL(neighbors(1, newFromOld[4]), newFromOld[10]);
    BOOST_REQUIRE_CLOSE(distances(1, newFromOld[4]), 4.05, 1e-5);
    BOOST_REQUIRE_EQUAL(neighbors(2, newFromOld[4]), newFromOld[9]);
    BOOST_REQUIRE_CLOSE(distances(2, newFromOld[4]), 4.15, 1e-5);
    BOOST_REQUIRE_EQUAL(neighbors(3, newFromOld[4]), newFromOld[8]);
    BOOST_REQUIRE_CLOSE(distances(3, newFromOld[4]), 4.60, 1e-5);
    BOOST_REQUIRE_EQUAL(neighbors(4, newFromOld[4]), newFromOld[1]);
    BOOST_REQUIRE_CLOSE(distances(4, newFromOld[4]), 4.70, 1e-5);
    BOOST_REQUIRE_EQUAL(neighbors(5, newFromOld[4]), newFromOld[2]);
    BOOST_REQUIRE_CLOSE(distances(5, newFromOld[4]), 4.90, 1e-5);
    BOOST_REQUIRE_EQUAL(neighbors(6, newFromOld[4]), newFromOld[0]);
    BOOST_REQUIRE_CLOSE(distances(6, newFromOld[4]), 5.00, 1e-5);
    BOOST_REQUIRE_EQUAL(neighbors(7, newFromOld[4]), newFromOld[5]);
    BOOST_REQUIRE_CLOSE(distances(7, newFromOld[4]), 5.27, 1e-5);
    BOOST_REQUIRE_EQUAL(neighbors(8, newFromOld[4]), newFromOld[7]);
    BOOST_REQUIRE_CLOSE(distances(8, newFromOld[4]), 6.35, 1e-5);
    BOOST_REQUIRE_EQUAL(neighbors(9, newFromOld[4]), newFromOld[6]);
    BOOST_REQUIRE_CLOSE(distances(9, newFromOld[4]), 7.05, 1e-5);

    // Neighbors of point 5.
    BOOST_REQUIRE_EQUAL(neighbors(0, newFromOld[5]), newFromOld[0]);
    BOOST_REQUIRE_CLOSE(distances(0, newFromOld[5]), 0.27, 1e-5);
    BOOST_REQUIRE_EQUAL(neighbors(1, newFromOld[5]), newFromOld[2]);
    BOOST_REQUIRE_CLOSE(distances(1, newFromOld[5]), 0.37, 1e-5);
    BOOST_REQUIRE_EQUAL(neighbors(2, newFromOld[5]), newFromOld[1]);
    BOOST_REQUIRE_CLOSE(distances(2, newFromOld[5]), 0.57, 1e-5);
    BOOST_REQUIRE_EQUAL(neighbors(3, newFromOld[5]), newFromOld[8]);
    BOOST_REQUIRE_CLOSE(distances(3, newFromOld[5]), 0.67, 1e-5);
    BOOST_REQUIRE_EQUAL(neighbors(4, newFromOld[5]), newFromOld[7]);
    BOOST_REQUIRE_CLOSE(distances(4, newFromOld[5]), 1.08, 1e-5);
    BOOST_REQUIRE_EQUAL(neighbors(5, newFromOld[5]), newFromOld[9]);
    BOOST_REQUIRE_CLOSE(distances(5, newFromOld[5]), 1.12, 1e-5);
    BOOST_REQUIRE_EQUAL(neighbors(6, newFromOld[5]), newFromOld[10]);
    BOOST_REQUIRE_CLOSE(distances(6, newFromOld[5]), 1.22, 1e-5);
    BOOST_REQUIRE_EQUAL(neighbors(7, newFromOld[5]), newFromOld[3]);
    BOOST_REQUIRE_CLOSE(distances(7, newFromOld[5]), 1.47, 1e-5);
    BOOST_REQUIRE_EQUAL(neighbors(8, newFromOld[5]), newFromOld[6]);
    BOOST_REQUIRE_CLOSE(distances(8, newFromOld[5]), 1.78, 1e-5);
    BOOST_REQUIRE_EQUAL(neighbors(9, newFromOld[5]), newFromOld[4]);
    BOOST_REQUIRE_CLOSE(distances(9, newFromOld[5]), 5.27, 1e-5);

    // Neighbors of point 6.
    BOOST_REQUIRE_EQUAL(neighbors(0, newFromOld[6]), newFromOld[7]);
    BOOST_REQUIRE_CLOSE(distances(0, newFromOld[6]), 0.70, 1e-5);
    BOOST_REQUIRE_EQUAL(neighbors(1, newFromOld[6]), newFromOld[5]);
    BOOST_REQUIRE_CLOSE(distances(1, newFromOld[6]), 1.78, 1e-5);
    BOOST_REQUIRE_EQUAL(neighbors(2, newFromOld[6]), newFromOld[0]);
    BOOST_REQUIRE_CLOSE(distances(2, newFromOld[6]), 2.05, 1e-5);
    BOOST_REQUIRE_EQUAL(neighbors(3, newFromOld[6]), newFromOld[2]);
    BOOST_REQUIRE_CLOSE(distances(3, newFromOld[6]), 2.15, 1e-5);
    BOOST_REQUIRE_EQUAL(neighbors(4, newFromOld[6]), newFromOld[1]);
    BOOST_REQUIRE_CLOSE(distances(4, newFromOld[6]), 2.35, 1e-5);
    BOOST_REQUIRE_EQUAL(neighbors(5, newFromOld[6]), newFromOld[8]);
    BOOST_REQUIRE_CLOSE(distances(5, newFromOld[6]), 2.45, 1e-5);
    BOOST_REQUIRE_EQUAL(neighbors(6, newFromOld[6]), newFromOld[9]);
    BOOST_REQUIRE_CLOSE(distances(6, newFromOld[6]), 2.90, 1e-5);
    BOOST_REQUIRE_EQUAL(neighbors(7, newFromOld[6]), newFromOld[10]);
    BOOST_REQUIRE_CLOSE(distances(7, newFromOld[6]), 3.00, 1e-5);
    BOOST_REQUIRE_EQUAL(neighbors(8, newFromOld[6]), newFromOld[3]);
    BOOST_REQUIRE_CLOSE(distances(8, newFromOld[6]), 3.25, 1e-5);
    BOOST_REQUIRE_EQUAL(neighbors(9, newFromOld[6]), newFromOld[4]);
    BOOST_REQUIRE_CLOSE(distances(9, newFromOld[6]), 7.05, 1e-5);

    // Neighbors of point 7.
    BOOST_REQUIRE_EQUAL(neighbors(0, newFromOld[7]), newFromOld[6]);
    BOOST_REQUIRE_CLOSE(distances(0, newFromOld[7]), 0.70, 1e-5);
    BOOST_REQUIRE_EQUAL(neighbors(1, newFromOld[7]), newFromOld[5]);
    BOOST_REQUIRE_CLOSE(distances(1, newFromOld[7]), 1.08, 1e-5);
    BOOST_REQUIRE_EQUAL(neighbors(2, newFromOld[7]), newFromOld[0]);
    BOOST_REQUIRE_CLOSE(distances(2, newFromOld[7]), 1.35, 1e-5);
    BOOST_REQUIRE_EQUAL(neighbors(3, newFromOld[7]), newFromOld[2]);
    BOOST_REQUIRE_CLOSE(distances(3, newFromOld[7]), 1.45, 1e-5);
    BOOST_REQUIRE_EQUAL(neighbors(4, newFromOld[7]), newFromOld[1]);
    BOOST_REQUIRE_CLOSE(distances(4, newFromOld[7]), 1.65, 1e-5);
    BOOST_REQUIRE_EQUAL(neighbors(5, newFromOld[7]), newFromOld[8]);
    BOOST_REQUIRE_CLOSE(distances(5, newFromOld[7]), 1.75, 1e-5);
    BOOST_REQUIRE_EQUAL(neighbors(6, newFromOld[7]), newFromOld[9]);
    BOOST_REQUIRE_CLOSE(distances(6, newFromOld[7]), 2.20, 1e-5);
    BOOST_REQUIRE_EQUAL(neighbors(7, newFromOld[7]), newFromOld[10]);
    BOOST_REQUIRE_CLOSE(distances(7, newFromOld[7]), 2.30, 1e-5);
    BOOST_REQUIRE_EQUAL(neighbors(8, newFromOld[7]), newFromOld[3]);
    BOOST_REQUIRE_CLOSE(distances(8, newFromOld[7]), 2.55, 1e-5);
    BOOST_REQUIRE_EQUAL(neighbors(9, newFromOld[7]), newFromOld[4]);
    BOOST_REQUIRE_CLOSE(distances(9, newFromOld[7]), 6.35, 1e-5);

    // Neighbors of point 8.
    BOOST_REQUIRE_EQUAL(neighbors(0, newFromOld[8]), newFromOld[1]);
    BOOST_REQUIRE_CLOSE(distances(0, newFromOld[8]), 0.10, 1e-5);
    BOOST_REQUIRE_EQUAL(neighbors(1, newFromOld[8]), newFromOld[2]);
    BOOST_REQUIRE_CLOSE(distances(1, newFromOld[8]), 0.30, 1e-5);
    BOOST_REQUIRE_EQUAL(neighbors(2, newFromOld[8]), newFromOld[0]);
    BOOST_REQUIRE_CLOSE(distances(2, newFromOld[8]), 0.40, 1e-5);
    BOOST_REQUIRE_EQUAL(neighbors(3, newFromOld[8]), newFromOld[9]);
    BOOST_REQUIRE_CLOSE(distances(3, newFromOld[8]), 0.45, 1e-5);
    BOOST_REQUIRE_EQUAL(neighbors(4, newFromOld[8]), newFromOld[10]);
    BOOST_REQUIRE_CLOSE(distances(4, newFromOld[8]), 0.55, 1e-5);
    BOOST_REQUIRE_EQUAL(neighbors(5, newFromOld[8]), newFromOld[5]);
    BOOST_REQUIRE_CLOSE(distances(5, newFromOld[8]), 0.67, 1e-5);
    BOOST_REQUIRE_EQUAL(neighbors(6, newFromOld[8]), newFromOld[3]);
    BOOST_REQUIRE_CLOSE(distances(6, newFromOld[8]), 0.80, 1e-5);
    BOOST_REQUIRE_EQUAL(neighbors(7, newFromOld[8]), newFromOld[7]);
    BOOST_REQUIRE_CLOSE(distances(7, newFromOld[8]), 1.75, 1e-5);
    BOOST_REQUIRE_EQUAL(neighbors(8, newFromOld[8]), newFromOld[6]);
    BOOST_REQUIRE_CLOSE(distances(8, newFromOld[8]), 2.45, 1e-5);
    BOOST_REQUIRE_EQUAL(neighbors(9, newFromOld[8]), newFromOld[4]);
    BOOST_REQUIRE_CLOSE(distances(9, newFromOld[8]), 4.60, 1e-5);

    // Neighbors of point 9.
    BOOST_REQUIRE_EQUAL(neighbors(0, newFromOld[9]), newFromOld[10]);
    BOOST_REQUIRE_CLOSE(distances(0, newFromOld[9]), 0.10, 1e-5);
    BOOST_REQUIRE_EQUAL(neighbors(1, newFromOld[9]), newFromOld[3]);
    BOOST_REQUIRE_CLOSE(distances(1, newFromOld[9]), 0.35, 1e-5);
    BOOST_REQUIRE_EQUAL(neighbors(2, newFromOld[9]), newFromOld[8]);
    BOOST_REQUIRE_CLOSE(distances(2, newFromOld[9]), 0.45, 1e-5);
    BOOST_REQUIRE_EQUAL(neighbors(3, newFromOld[9]), newFromOld[1]);
    BOOST_REQUIRE_CLOSE(distances(3, newFromOld[9]), 0.55, 1e-5);
    BOOST_REQUIRE_EQUAL(neighbors(4, newFromOld[9]), newFromOld[2]);
    BOOST_REQUIRE_CLOSE(distances(4, newFromOld[9]), 0.75, 1e-5);
    BOOST_REQUIRE_EQUAL(neighbors(5, newFromOld[9]), newFromOld[0]);
    BOOST_REQUIRE_CLOSE(distances(5, newFromOld[9]), 0.85, 1e-5);
    BOOST_REQUIRE_EQUAL(neighbors(6, newFromOld[9]), newFromOld[5]);
    BOOST_REQUIRE_CLOSE(distances(6, newFromOld[9]), 1.12, 1e-5);
    BOOST_REQUIRE_EQUAL(neighbors(7, newFromOld[9]), newFromOld[7]);
    BOOST_REQUIRE_CLOSE(distances(7, newFromOld[9]), 2.20, 1e-5);
    BOOST_REQUIRE_EQUAL(neighbors(8, newFromOld[9]), newFromOld[6]);
    BOOST_REQUIRE_CLOSE(distances(8, newFromOld[9]), 2.90, 1e-5);
    BOOST_REQUIRE_EQUAL(neighbors(9, newFromOld[9]), newFromOld[4]);
    BOOST_REQUIRE_CLOSE(distances(9, newFromOld[9]), 4.15, 1e-5);

    // Neighbors of point 10.
    BOOST_REQUIRE_EQUAL(neighbors(0, newFromOld[10]), newFromOld[9]);
    BOOST_REQUIRE_CLOSE(distances(0, newFromOld[10]), 0.10, 1e-5);
    BOOST_REQUIRE_EQUAL(neighbors(1, newFromOld[10]), newFromOld[3]);
    BOOST_REQUIRE_CLOSE(distances(1, newFromOld[10]), 0.25, 1e-5);
    BOOST_REQUIRE_EQUAL(neighbors(2, newFromOld[10]), newFromOld[8]);
    BOOST_REQUIRE_CLOSE(distances(2, newFromOld[10]), 0.55, 1e-5);
    BOOST_REQUIRE_EQUAL(neighbors(3, newFromOld[10]), newFromOld[1]);
    BOOST_REQUIRE_CLOSE(distances(3, newFromOld[10]), 0.65, 1e-5);
    BOOST_REQUIRE_EQUAL(neighbors(4, newFromOld[10]), newFromOld[2]);
    BOOST_REQUIRE_CLOSE(distances(4, newFromOld[10]), 0.85, 1e-5);
    BOOST_REQUIRE_EQUAL(neighbors(5, newFromOld[10]), newFromOld[0]);
    BOOST_REQUIRE_CLOSE(distances(5, newFromOld[10]), 0.95, 1e-5);
    BOOST_REQUIRE_EQUAL(neighbors(6, newFromOld[10]), newFromOld[5]);
    BOOST_REQUIRE_CLOSE(distances(6, newFromOld[10]), 1.22, 1e-5);
    BOOST_REQUIRE_EQUAL(neighbors(7, newFromOld[10]), newFromOld[7]);
    BOOST_REQUIRE_CLOSE(distances(7, newFromOld[10]), 2.30, 1e-5);
    BOOST_REQUIRE_EQUAL(neighbors(8, newFromOld[10]), newFromOld[6]);
    BOOST_REQUIRE_CLOSE(distances(8, newFromOld[10]), 3.00, 1e-5);
    BOOST_REQUIRE_EQUAL(neighbors(9, newFromOld[10]), newFromOld[4]);
    BOOST_REQUIRE_CLOSE(distances(9, newFromOld[10]), 4.05, 1e-5);

    // Clean the memory.
    delete knn;
  }

  // Delete the tree.
  delete tree;
}

/**
 * Test the dual-tree nearest-neighbors method with the naive method.  This
 * uses both a query and reference dataset.
 *
 * Errors are produced if the results are not identical.
 */
BOOST_AUTO_TEST_CASE(DualTreeVsNaive1)
{
  arma::mat dataset;

  // Hard-coded filename: bad?
  if (!data::Load("test_data_3_1000.csv", dataset))
    BOOST_FAIL("Cannot load test dataset test_data_3_1000.csv!");

  KNN knn(dataset);

  KNN naive(dataset, true);

  arma::Mat<size_t> neighborsTree;
  arma::mat distancesTree;
  knn.Search(dataset, 15, neighborsTree, distancesTree);

  arma::Mat<size_t> neighborsNaive;
  arma::mat distancesNaive;
  naive.Search(dataset, 15, neighborsNaive, distancesNaive);

  for (size_t i = 0; i < neighborsTree.n_elem; i++)
  {
    BOOST_REQUIRE_EQUAL(neighborsTree(i), neighborsNaive(i));
    BOOST_REQUIRE_CLOSE(distancesTree(i), distancesNaive(i), 1e-5);
  }
}

/**
 * Test the dual-tree nearest-neighbors method with the naive method.  This uses
 * only a reference dataset.
 *
 * Errors are produced if the results are not identical.
 */
BOOST_AUTO_TEST_CASE(DualTreeVsNaive2)
{
  arma::mat dataset;

  // Hard-coded filename: bad?
  // Code duplication: also bad!
  if (!data::Load("test_data_3_1000.csv", dataset))
    BOOST_FAIL("Cannot load test dataset test_data_3_1000.csv!");

  KNN knn(dataset);

  // Set naive mode.
  KNN naive(dataset, true);

  arma::Mat<size_t> neighborsTree;
  arma::mat distancesTree;
  knn.Search(15, neighborsTree, distancesTree);

  arma::Mat<size_t> neighborsNaive;
  arma::mat distancesNaive;
  naive.Search(15, neighborsNaive, distancesNaive);

  for (size_t i = 0; i < neighborsTree.n_elem; i++)
  {
    BOOST_REQUIRE_EQUAL(neighborsTree[i], neighborsNaive[i]);
    BOOST_REQUIRE_CLOSE(distancesTree[i], distancesNaive[i], 1e-5);
  }
}

/**
 * Test the single-tree nearest-neighbors method with the naive method.  This
 * uses only a reference dataset.
 *
 * Errors are produced if the results are not identical.
 */
BOOST_AUTO_TEST_CASE(SingleTreeVsNaive)
{
  arma::mat dataset;

  // Hard-coded filename: bad?
  // Code duplication: also bad!
  if (!data::Load("test_data_3_1000.csv", dataset))
    BOOST_FAIL("Cannot load test dataset test_data_3_1000.csv!");

  KNN knn(dataset, false, true);

  // Set up computation for naive mode.
  KNN naive(dataset, true);

  arma::Mat<size_t> neighborsTree;
  arma::mat distancesTree;
  knn.Search(15, neighborsTree, distancesTree);

  arma::Mat<size_t> neighborsNaive;
  arma::mat distancesNaive;
  naive.Search(15, neighborsNaive, distancesNaive);

  for (size_t i = 0; i < neighborsTree.n_elem; i++)
  {
    BOOST_REQUIRE_EQUAL(neighborsTree[i], neighborsNaive[i]);
    BOOST_REQUIRE_CLOSE(distancesTree[i], distancesNaive[i], 1e-5);
  }
}

/**
 * Test the cover tree single-tree nearest-neighbors method against the naive
 * method.  This uses only a random reference dataset.
 *
 * Errors are produced if the results are not identical.
 */
BOOST_AUTO_TEST_CASE(SingleCoverTreeTest)
{
  arma::mat data;
  data.randu(75, 1000); // 75 dimensional, 1000 points.

  StandardCoverTree<EuclideanDistance, NeighborSearchStat<NearestNeighborSort>,
      arma::mat> tree(data);

  NeighborSearch<NearestNeighborSort, LMetric<2>, arma::mat, StandardCoverTree>
      coverTreeSearch(&tree, true);

  KNN naive(data, true);

  arma::Mat<size_t> coverTreeNeighbors;
  arma::mat coverTreeDistances;
  coverTreeSearch.Search(15, coverTreeNeighbors, coverTreeDistances);

  arma::Mat<size_t> naiveNeighbors;
  arma::mat naiveDistances;
  naive.Search(15, naiveNeighbors, naiveDistances);

  for (size_t i = 0; i < coverTreeNeighbors.n_elem; ++i)
  {
    BOOST_REQUIRE_EQUAL(coverTreeNeighbors[i], naiveNeighbors[i]);
    BOOST_REQUIRE_CLOSE(coverTreeDistances[i], naiveDistances[i], 1e-5);
  }
}

/**
 * Test the cover tree dual-tree nearest neighbors method against the naive
 * method.
 */
BOOST_AUTO_TEST_CASE(DualCoverTreeTest)
{
  arma::mat dataset;
  data::Load("test_data_3_1000.csv", dataset);

  KNN tree(dataset);

  arma::Mat<size_t> kdNeighbors;
  arma::mat kdDistances;
  tree.Search(dataset, 5, kdNeighbors, kdDistances);

  StandardCoverTree<EuclideanDistance, NeighborSearchStat<NearestNeighborSort>,
      arma::mat> referenceTree(dataset);

  NeighborSearch<NearestNeighborSort, EuclideanDistance, arma::mat,
      StandardCoverTree> coverTreeSearch(&referenceTree);

  arma::Mat<size_t> coverNeighbors;
  arma::mat coverDistances;
  coverTreeSearch.Search(&referenceTree, 5, coverNeighbors, coverDistances);

  for (size_t i = 0; i < coverNeighbors.n_elem; ++i)
  {
    BOOST_REQUIRE_EQUAL(coverNeighbors(i), kdNeighbors(i));
    BOOST_REQUIRE_CLOSE(coverDistances(i), kdDistances(i), 1e-5);
  }
}

/**
 * Test the ball tree single-tree nearest-neighbors method against the naive
 * method.  This uses only a random reference dataset.
 *
 * Errors are produced if the results are not identical.
 */
BOOST_AUTO_TEST_CASE(SingleBallTreeTest)
{
  arma::mat data;
  data.randu(50, 300); // 50 dimensional, 300 points.

  typedef BallTree<EuclideanDistance, NeighborSearchStat<NearestNeighborSort>,
      arma::mat> TreeType;
  TreeType tree(data);

  // BinarySpaceTree modifies data. Use modified data to maintain the
  // correspondance between points in the dataset for both methods. The order of
  // query points in both methods should be same.

  NeighborSearch<NearestNeighborSort, EuclideanDistance, arma::mat, BallTree>
      ballTreeSearch(&tree, true);

  KNN naive(tree.Dataset(), true);

  arma::Mat<size_t> ballTreeNeighbors;
  arma::mat ballTreeDistances;
  ballTreeSearch.Search(2, ballTreeNeighbors, ballTreeDistances);

  arma::Mat<size_t> naiveNeighbors;
  arma::mat naiveDistances;
  naive.Search(2, naiveNeighbors, naiveDistances);

  for (size_t i = 0; i < ballTreeNeighbors.n_elem; ++i)
  {
    BOOST_REQUIRE_EQUAL(ballTreeNeighbors[i], naiveNeighbors[i]);
    BOOST_REQUIRE_CLOSE(ballTreeDistances[i], naiveDistances[i], 1e-5);
  }
}

/**
 * Test the ball tree dual-tree nearest neighbors method against the naive
 * method.
 */
BOOST_AUTO_TEST_CASE(DualBallTreeTest)
{
  arma::mat dataset;
  data::Load("test_data_3_1000.csv", dataset);

  KNN tree(dataset);

  arma::Mat<size_t> kdNeighbors;
  arma::mat kdDistances;
  tree.Search(5, kdNeighbors, kdDistances);

  NeighborSearch<NearestNeighborSort, EuclideanDistance, arma::mat, BallTree>
      ballTreeSearch(dataset);

  arma::Mat<size_t> ballNeighbors;
  arma::mat ballDistances;
  ballTreeSearch.Search(5, ballNeighbors, ballDistances);

  for (size_t i = 0; i < ballNeighbors.n_elem; ++i)
  {
    BOOST_REQUIRE_EQUAL(ballNeighbors(i), kdNeighbors(i));
    BOOST_REQUIRE_CLOSE(ballDistances(i), kdDistances(i), 1e-5);
  }
}

/**
 * Make sure sparse nearest neighbors works with kd trees.
 */
BOOST_AUTO_TEST_CASE(SparseKNNKDTreeTest)
{
  // The dimensionality of these datasets must be high so that the probability
  // of a completely empty point is very low.  In this case, with dimensionality
  // 70, the probability of all 70 dimensions being zero is 0.8^70 = 1.65e-7 in
  // the reference set and 0.9^70 = 6.27e-4 in the query set.
  arma::sp_mat queryDataset;
  queryDataset.sprandu(70, 200, 0.2);
  arma::sp_mat referenceDataset;
  referenceDataset.sprandu(70, 500, 0.1);
  arma::mat denseQuery(queryDataset);
  arma::mat denseReference(referenceDataset);

  typedef NeighborSearch<NearestNeighborSort, EuclideanDistance, arma::sp_mat,
      KDTree> SparseKNN;

  SparseKNN a(referenceDataset);
  KNN naive(denseReference, true);

  arma::mat sparseDistances;
  arma::Mat<size_t> sparseNeighbors;
  a.Search(queryDataset, 10, sparseNeighbors, sparseDistances);

  arma::mat naiveDistances;
  arma::Mat<size_t> naiveNeighbors;
  naive.Search(denseQuery, 10, naiveNeighbors, naiveDistances);

  for (size_t i = 0; i < naiveNeighbors.n_cols; ++i)
  {
    for (size_t j = 0; j < naiveNeighbors.n_rows; ++j)
    {
      BOOST_REQUIRE_EQUAL(naiveNeighbors(j, i), sparseNeighbors(j, i));
      BOOST_REQUIRE_CLOSE(naiveDistances(j, i), sparseDistances(j, i), 1e-5);
    }
  }
}

/*
BOOST_AUTO_TEST_CASE(SparseKNNCoverTreeTest)
{
  typedef CoverTree<LMetric<2, true>, FirstPointIsRoot,
      NeighborSearchStat<NearestNeighborSort>, arma::sp_mat> SparseCoverTree;

  // The dimensionality of these datasets must be high so that the probability
  // of a completely empty point is very low.  In this case, with dimensionality
  // 70, the probability of all 70 dimensions being zero is 0.8^70 = 1.65e-7 in
  // the reference set and 0.9^70 = 6.27e-4 in the query set.
  arma::sp_mat queryDataset;
  queryDataset.sprandu(50, 5000, 0.2);
  arma::sp_mat referenceDataset;
  referenceDataset.sprandu(50, 8000, 0.1);
  arma::mat denseQuery(queryDataset);
  arma::mat denseReference(referenceDataset);

  typedef NeighborSearch<NearestNeighborSort, EuclideanDistance,
      SparseCoverTree> SparseKNN;

  arma::mat sparseDistances;
  arma::Mat<size_t> sparseNeighbors;
  a.Search(10, sparseNeighbors, sparseDistances);

  arma::mat naiveDistances;
  arma::Mat<size_t> naiveNeighbors;
  naive.Search(10, naiveNeighbors, naiveDistances);

  for (size_t i = 0; i < naiveNeighbors.n_cols; ++i)
  {
    for (size_t j = 0; j < naiveNeighbors.n_rows; ++j)
    {
      BOOST_REQUIRE_EQUAL(naiveNeighbors(j, i), sparseNeighbors(j, i));
      BOOST_REQUIRE_CLOSE(naiveDistances(j, i), sparseDistances(j, i), 1e-5);
    }
  }
}
*/

BOOST_AUTO_TEST_CASE(KNNModelTest)
{
  // Ensure that we can build an NSModel<NearestNeighborSearch> and get correct
  // results.
  typedef NSModel<NearestNeighborSort> KNNModel;

  arma::mat queryData = arma::randu<arma::mat>(10, 50);
  arma::mat referenceData = arma::randu<arma::mat>(10, 200);

  // Build all the possible models.
<<<<<<< HEAD
  KNNModel models[20];
=======
  KNNModel models[24];
>>>>>>> 0f4b25ac
  models[0] = KNNModel(KNNModel::TreeTypes::KD_TREE, true);
  models[1] = KNNModel(KNNModel::TreeTypes::KD_TREE, false);
  models[2] = KNNModel(KNNModel::TreeTypes::COVER_TREE, true);
  models[3] = KNNModel(KNNModel::TreeTypes::COVER_TREE, false);
  models[4] = KNNModel(KNNModel::TreeTypes::R_TREE, true);
  models[5] = KNNModel(KNNModel::TreeTypes::R_TREE, false);
  models[6] = KNNModel(KNNModel::TreeTypes::R_STAR_TREE, true);
  models[7] = KNNModel(KNNModel::TreeTypes::R_STAR_TREE, false);
  models[8] = KNNModel(KNNModel::TreeTypes::X_TREE, true);
  models[9] = KNNModel(KNNModel::TreeTypes::X_TREE, false);
  models[10] = KNNModel(KNNModel::TreeTypes::BALL_TREE, true);
  models[11] = KNNModel(KNNModel::TreeTypes::BALL_TREE, false);
  models[12] = KNNModel(KNNModel::TreeTypes::HILBERT_R_TREE, true);
  models[13] = KNNModel(KNNModel::TreeTypes::HILBERT_R_TREE, false);
  models[14] = KNNModel(KNNModel::TreeTypes::R_PLUS_TREE, true);
  models[15] = KNNModel(KNNModel::TreeTypes::R_PLUS_TREE, false);
  models[16] = KNNModel(KNNModel::TreeTypes::R_PLUS_PLUS_TREE, true);
  models[17] = KNNModel(KNNModel::TreeTypes::R_PLUS_PLUS_TREE, false);
<<<<<<< HEAD
  models[18] = KNNModel(KNNModel::TreeTypes::UB_TREE, true);
  models[19] = KNNModel(KNNModel::TreeTypes::UB_TREE, false);
=======
  models[18] = KNNModel(KNNModel::TreeTypes::VP_TREE, true);
  models[19] = KNNModel(KNNModel::TreeTypes::VP_TREE, false);
  models[20] = KNNModel(KNNModel::TreeTypes::RP_TREE, true);
  models[21] = KNNModel(KNNModel::TreeTypes::RP_TREE, false);
  models[22] = KNNModel(KNNModel::TreeTypes::MAX_RP_TREE, true);
  models[23] = KNNModel(KNNModel::TreeTypes::MAX_RP_TREE, false);
>>>>>>> 0f4b25ac

  for (size_t j = 0; j < 2; ++j)
  {
    // Get a baseline.
    KNN knn(referenceData);
    arma::Mat<size_t> baselineNeighbors;
    arma::mat baselineDistances;
    knn.Search(queryData, 3, baselineNeighbors, baselineDistances);

<<<<<<< HEAD
    for (size_t i = 0; i < 20; ++i)
=======
    for (size_t i = 0; i < 24; ++i)
>>>>>>> 0f4b25ac
    {
      // We only have std::move() constructors so make a copy of our data.
      arma::mat referenceCopy(referenceData);
      arma::mat queryCopy(queryData);
      if (j == 0)
        models[i].BuildModel(std::move(referenceCopy), 20, false, false);
      if (j == 1)
        models[i].BuildModel(std::move(referenceCopy), 20, false, true);
      if (j == 2)
        models[i].BuildModel(std::move(referenceCopy), 20, true, false);

      arma::Mat<size_t> neighbors;
      arma::mat distances;

      models[i].Search(std::move(queryCopy), 3, neighbors, distances);

      BOOST_REQUIRE_EQUAL(neighbors.n_rows, baselineNeighbors.n_rows);
      BOOST_REQUIRE_EQUAL(neighbors.n_cols, baselineNeighbors.n_cols);
      BOOST_REQUIRE_EQUAL(neighbors.n_elem, baselineNeighbors.n_elem);
      BOOST_REQUIRE_EQUAL(distances.n_rows, baselineDistances.n_rows);
      BOOST_REQUIRE_EQUAL(distances.n_cols, baselineDistances.n_cols);
      BOOST_REQUIRE_EQUAL(distances.n_elem, baselineDistances.n_elem);
      for (size_t k = 0; k < distances.n_elem; ++k)
      {
        BOOST_REQUIRE_EQUAL(neighbors[k], baselineNeighbors[k]);
        if (std::abs(baselineDistances[k]) < 1e-5)
          BOOST_REQUIRE_SMALL(distances[k], 1e-5);
        else
          BOOST_REQUIRE_CLOSE(distances[k], baselineDistances[k], 1e-5);
      }
    }
  }
}

BOOST_AUTO_TEST_CASE(KNNModelMonochromaticTest)
{
  // Ensure that we can build an NSModel<NearestNeighborSearch> and get correct
  // results, in the case where the reference set is the same as the query set.
  typedef NSModel<NearestNeighborSort> KNNModel;

  arma::mat referenceData = arma::randu<arma::mat>(10, 200);

  // Build all the possible models.
<<<<<<< HEAD
  KNNModel models[20];
=======
  KNNModel models[24];
>>>>>>> 0f4b25ac
  models[0] = KNNModel(KNNModel::TreeTypes::KD_TREE, true);
  models[1] = KNNModel(KNNModel::TreeTypes::KD_TREE, false);
  models[2] = KNNModel(KNNModel::TreeTypes::COVER_TREE, true);
  models[3] = KNNModel(KNNModel::TreeTypes::COVER_TREE, false);
  models[4] = KNNModel(KNNModel::TreeTypes::R_TREE, true);
  models[5] = KNNModel(KNNModel::TreeTypes::R_TREE, false);
  models[6] = KNNModel(KNNModel::TreeTypes::R_STAR_TREE, true);
  models[7] = KNNModel(KNNModel::TreeTypes::R_STAR_TREE, false);
  models[8] = KNNModel(KNNModel::TreeTypes::X_TREE, true);
  models[9] = KNNModel(KNNModel::TreeTypes::X_TREE, false);
  models[10] = KNNModel(KNNModel::TreeTypes::BALL_TREE, true);
  models[11] = KNNModel(KNNModel::TreeTypes::BALL_TREE, false);
  models[12] = KNNModel(KNNModel::TreeTypes::HILBERT_R_TREE, true);
  models[13] = KNNModel(KNNModel::TreeTypes::HILBERT_R_TREE, false);
  models[14] = KNNModel(KNNModel::TreeTypes::R_PLUS_TREE, true);
  models[15] = KNNModel(KNNModel::TreeTypes::R_PLUS_TREE, false);
  models[16] = KNNModel(KNNModel::TreeTypes::R_PLUS_PLUS_TREE, true);
  models[17] = KNNModel(KNNModel::TreeTypes::R_PLUS_PLUS_TREE, false);
<<<<<<< HEAD
  models[18] = KNNModel(KNNModel::TreeTypes::UB_TREE, true);
  models[19] = KNNModel(KNNModel::TreeTypes::UB_TREE, false);
=======
  models[18] = KNNModel(KNNModel::TreeTypes::VP_TREE, true);
  models[19] = KNNModel(KNNModel::TreeTypes::VP_TREE, false);
  models[20] = KNNModel(KNNModel::TreeTypes::RP_TREE, true);
  models[21] = KNNModel(KNNModel::TreeTypes::RP_TREE, false);
  models[22] = KNNModel(KNNModel::TreeTypes::MAX_RP_TREE, true);
  models[23] = KNNModel(KNNModel::TreeTypes::MAX_RP_TREE, false);
>>>>>>> 0f4b25ac

  for (size_t j = 0; j < 2; ++j)
  {
    // Get a baseline.
    KNN knn(referenceData);
    arma::Mat<size_t> baselineNeighbors;
    arma::mat baselineDistances;
    knn.Search(3, baselineNeighbors, baselineDistances);

<<<<<<< HEAD
    for (size_t i = 0; i < 20; ++i)
=======
    for (size_t i = 0; i < 24; ++i)
>>>>>>> 0f4b25ac
    {
      // We only have a std::move() constructor... so copy the data.
      arma::mat referenceCopy(referenceData);
      if (j == 0)
        models[i].BuildModel(std::move(referenceCopy), 20, false, false);
      if (j == 1)
        models[i].BuildModel(std::move(referenceCopy), 20, false, true);
      if (j == 2)
        models[i].BuildModel(std::move(referenceCopy), 20, true, false);

      arma::Mat<size_t> neighbors;
      arma::mat distances;

      models[i].Search(3, neighbors, distances);

      BOOST_REQUIRE_EQUAL(neighbors.n_rows, baselineNeighbors.n_rows);
      BOOST_REQUIRE_EQUAL(neighbors.n_cols, baselineNeighbors.n_cols);
      BOOST_REQUIRE_EQUAL(neighbors.n_elem, baselineNeighbors.n_elem);
      BOOST_REQUIRE_EQUAL(distances.n_rows, baselineDistances.n_rows);
      BOOST_REQUIRE_EQUAL(distances.n_cols, baselineDistances.n_cols);
      BOOST_REQUIRE_EQUAL(distances.n_elem, baselineDistances.n_elem);
      for (size_t k = 0; k < distances.n_elem; ++k)
      {
        BOOST_REQUIRE_EQUAL(neighbors[k], baselineNeighbors[k]);
        if (std::abs(baselineDistances[k]) < 1e-5)
          BOOST_REQUIRE_SMALL(distances[k], 1e-5);
        else
          BOOST_REQUIRE_CLOSE(distances[k], baselineDistances[k], 1e-5);
      }
    }
  }
}

/**
 * If we search twice with the same reference tree, the bounds need to be reset
 * before the second search.  This test ensures that that happens, by making
 * sure the number of scores and base cases are equivalent for each search.
 */
BOOST_AUTO_TEST_CASE(DoubleReferenceSearchTest)
{
  arma::mat dataset = arma::randu<arma::mat>(5, 500);
  KNN knn(std::move(dataset));

  arma::mat distances, secondDistances;
  arma::Mat<size_t> neighbors, secondNeighbors;
  knn.Search(3, neighbors, distances);
  size_t baseCases = knn.BaseCases();
  size_t scores = knn.Scores();

  knn.Search(3, secondNeighbors, secondDistances);

  BOOST_REQUIRE_EQUAL(knn.BaseCases(), baseCases);
  BOOST_REQUIRE_EQUAL(knn.Scores(), scores);
}

/**
 * Make sure that the neighborPtr matrix isn't accidentally deleted.
 * See issue #478.
 */
BOOST_AUTO_TEST_CASE(NeighborPtrDeleteTest)
{
  arma::mat dataset = arma::randu<arma::mat>(5, 100);

  // Build the tree ourselves.
  std::vector<size_t> oldFromNewReferences;
  KNN::Tree tree(dataset);
  KNN knn(&tree);

  // Now make a query set.
  arma::mat queryset = arma::randu<arma::mat>(5, 50);
  arma::mat distances;
  arma::Mat<size_t> neighbors;
  knn.Search(queryset, 3, neighbors, distances);

  // These will (hopefully) fail is either the neighbors or the distances matrix
  // has been accidentally deleted.
  BOOST_REQUIRE_EQUAL(neighbors.n_cols, 50);
  BOOST_REQUIRE_EQUAL(neighbors.n_rows, 3);
  BOOST_REQUIRE_EQUAL(distances.n_cols, 50);
  BOOST_REQUIRE_EQUAL(distances.n_rows, 3);
}

BOOST_AUTO_TEST_SUITE_END();<|MERGE_RESOLUTION|>--- conflicted
+++ resolved
@@ -977,11 +977,7 @@
   arma::mat referenceData = arma::randu<arma::mat>(10, 200);
 
   // Build all the possible models.
-<<<<<<< HEAD
-  KNNModel models[20];
-=======
-  KNNModel models[24];
->>>>>>> 0f4b25ac
+  KNNModel models[26];
   models[0] = KNNModel(KNNModel::TreeTypes::KD_TREE, true);
   models[1] = KNNModel(KNNModel::TreeTypes::KD_TREE, false);
   models[2] = KNNModel(KNNModel::TreeTypes::COVER_TREE, true);
@@ -1000,17 +996,14 @@
   models[15] = KNNModel(KNNModel::TreeTypes::R_PLUS_TREE, false);
   models[16] = KNNModel(KNNModel::TreeTypes::R_PLUS_PLUS_TREE, true);
   models[17] = KNNModel(KNNModel::TreeTypes::R_PLUS_PLUS_TREE, false);
-<<<<<<< HEAD
-  models[18] = KNNModel(KNNModel::TreeTypes::UB_TREE, true);
-  models[19] = KNNModel(KNNModel::TreeTypes::UB_TREE, false);
-=======
   models[18] = KNNModel(KNNModel::TreeTypes::VP_TREE, true);
   models[19] = KNNModel(KNNModel::TreeTypes::VP_TREE, false);
   models[20] = KNNModel(KNNModel::TreeTypes::RP_TREE, true);
   models[21] = KNNModel(KNNModel::TreeTypes::RP_TREE, false);
   models[22] = KNNModel(KNNModel::TreeTypes::MAX_RP_TREE, true);
   models[23] = KNNModel(KNNModel::TreeTypes::MAX_RP_TREE, false);
->>>>>>> 0f4b25ac
+  models[24] = KNNModel(KNNModel::TreeTypes::UB_TREE, true);
+  models[25] = KNNModel(KNNModel::TreeTypes::UB_TREE, false);
 
   for (size_t j = 0; j < 2; ++j)
   {
@@ -1020,11 +1013,7 @@
     arma::mat baselineDistances;
     knn.Search(queryData, 3, baselineNeighbors, baselineDistances);
 
-<<<<<<< HEAD
-    for (size_t i = 0; i < 20; ++i)
-=======
-    for (size_t i = 0; i < 24; ++i)
->>>>>>> 0f4b25ac
+    for (size_t i = 0; i < 26; ++i)
     {
       // We only have std::move() constructors so make a copy of our data.
       arma::mat referenceCopy(referenceData);
@@ -1068,11 +1057,7 @@
   arma::mat referenceData = arma::randu<arma::mat>(10, 200);
 
   // Build all the possible models.
-<<<<<<< HEAD
-  KNNModel models[20];
-=======
-  KNNModel models[24];
->>>>>>> 0f4b25ac
+  KNNModel models[26];
   models[0] = KNNModel(KNNModel::TreeTypes::KD_TREE, true);
   models[1] = KNNModel(KNNModel::TreeTypes::KD_TREE, false);
   models[2] = KNNModel(KNNModel::TreeTypes::COVER_TREE, true);
@@ -1091,17 +1076,14 @@
   models[15] = KNNModel(KNNModel::TreeTypes::R_PLUS_TREE, false);
   models[16] = KNNModel(KNNModel::TreeTypes::R_PLUS_PLUS_TREE, true);
   models[17] = KNNModel(KNNModel::TreeTypes::R_PLUS_PLUS_TREE, false);
-<<<<<<< HEAD
-  models[18] = KNNModel(KNNModel::TreeTypes::UB_TREE, true);
-  models[19] = KNNModel(KNNModel::TreeTypes::UB_TREE, false);
-=======
   models[18] = KNNModel(KNNModel::TreeTypes::VP_TREE, true);
   models[19] = KNNModel(KNNModel::TreeTypes::VP_TREE, false);
   models[20] = KNNModel(KNNModel::TreeTypes::RP_TREE, true);
   models[21] = KNNModel(KNNModel::TreeTypes::RP_TREE, false);
   models[22] = KNNModel(KNNModel::TreeTypes::MAX_RP_TREE, true);
   models[23] = KNNModel(KNNModel::TreeTypes::MAX_RP_TREE, false);
->>>>>>> 0f4b25ac
+  models[24] = KNNModel(KNNModel::TreeTypes::UB_TREE, true);
+  models[25] = KNNModel(KNNModel::TreeTypes::UB_TREE, false);
 
   for (size_t j = 0; j < 2; ++j)
   {
@@ -1111,11 +1093,7 @@
     arma::mat baselineDistances;
     knn.Search(3, baselineNeighbors, baselineDistances);
 
-<<<<<<< HEAD
-    for (size_t i = 0; i < 20; ++i)
-=======
-    for (size_t i = 0; i < 24; ++i)
->>>>>>> 0f4b25ac
+    for (size_t i = 0; i < 26; ++i)
     {
       // We only have a std::move() constructor... so copy the data.
       arma::mat referenceCopy(referenceData);
