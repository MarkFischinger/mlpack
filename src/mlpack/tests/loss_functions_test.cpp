--- conflicted
+++ resolved
@@ -581,67 +581,6 @@
   BOOST_REQUIRE_EQUAL(output.n_cols, input.n_cols);
 }
 
-<<<<<<< HEAD
-/**
- * Test for the multiLabel softmargin loss function, where loss is
- * reduced to sum.
- */
-BOOST_AUTO_TEST_CASE(MultiLabelSoftMarginLossSumReductionTest)
-{
-  arma::mat input, target, output;
-  double loss;
-  arma::mat weight;
-  weight.ones(1, 3);
-  MultiLabelSoftMarginLoss<> module(weight, 3, true);
-
-  // Test the Forward function. Loss should be 2.14829.
-  input << 0.1778 << 0.1203 << -0.2264 << arma::endr
-      << 0.0957 << 0.2403 << -0.3400 << arma::endr
-      << 0.1397 << 0.1925 << -0.3336 << arma::endr;
-  target << 0 << 1 << 0 << arma::endr
-      << 1 << 0 << 0 << arma::endr
-      << 0 << 0 << 1 << arma::endr;
-
-  loss = module.Forward(input, target);
-  BOOST_REQUIRE_CLOSE(loss, 2.14829, 1e-3);
-
-  // Test the Backward function.
-  module.Backward(input, target, output);
-  BOOST_REQUIRE_CLOSE(arma::as_scalar(arma::accu(output)), 0.505909, 1e-3);
-  BOOST_REQUIRE_EQUAL(output.n_rows, input.n_rows);
-  BOOST_REQUIRE_EQUAL(output.n_cols, input.n_cols);
-}
-
-/**
- * Test for the multiLabel softmargin loss function, where loss is
- * reduced to mean.
- */
-BOOST_AUTO_TEST_CASE(MultiLabelSoftMarginLossMeanReductionTest)
-{
-  arma::mat input, target, output;
-  double loss;
-  arma::mat weight;
-  weight.ones(1, 3);
-  MultiLabelSoftMarginLoss<> module(weight, 3, false);
-
-  // Test the Forward function. Loss should be 0.716095.
-  input << 0.1778 << 0.1203 << -0.2264 << arma::endr
-      << 0.0957 << 0.2403 << -0.3400 << arma::endr
-      << 0.1397 << 0.1925 << -0.3336 << arma::endr;
-  target << 0 << 1 << 0 << arma::endr
-      << 1 << 0 << 0 << arma::endr
-      << 0 << 0 << 1 << arma::endr;
-
-  loss = module.Forward(input, target);
-  BOOST_REQUIRE_CLOSE(loss, 0.716095, 1e-3);
-
-  // Test the Backward function.
-  module.Backward(input, target, output);
-  BOOST_REQUIRE_CLOSE(arma::as_scalar(arma::accu(output)), 0.168636, 1e-3);
-  BOOST_REQUIRE_EQUAL(output.n_rows, input.n_rows);
-  BOOST_REQUIRE_EQUAL(output.n_cols, input.n_cols);
-}
-=======
 /*
  * Simple test for the Margin Ranking Loss function.
  */
@@ -685,5 +624,4 @@
       "-0.753830 1.336900 0.000000 0.000000 -0.207000 0.328810"), 1e-6);
 }
 
->>>>>>> 9d753571
 BOOST_AUTO_TEST_SUITE_END();