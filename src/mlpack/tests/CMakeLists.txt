--- conflicted
+++ resolved
@@ -166,11 +166,8 @@
 )
 
 add_executable(mlpack_catch_test
-<<<<<<< HEAD
   convolution_test.cpp
-=======
   activation_functions_test.cpp
->>>>>>> fbfceec0
   main.cpp
   convolutional_network_test.cpp
   serialization_catch.cpp
@@ -236,7 +233,6 @@
   "SparseAutoencoderTest;"
   "GMMTest;"
   "CFTest;"
-  "ConvolutionalNetworkTest;"
   "HMMTest;"
   "LARSTest;"
   "LogisticRegressionTest;"
